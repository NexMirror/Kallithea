List of contributors to Kallithea project:

<<<<<<< HEAD
    Dominik Ruf <dominikruf@gmail.com> 2012 2014-2018
=======
>>>>>>> 5425522f
    Thomas De Schampheleire <thomas.de_schampheleire@nokia.com> 2014-2018
    Branko Majic <branko@majic.rs> 2015 2018
    Mads Kiilerich <mads@kiilerich.com> 2016-2018
    Mads Kiilerich <madski@unity3d.com> 2012-2017
    Unity Technologies 2012-2017
    Andrew Shadura <andrew@shadura.me> 2012 2014-2017
<<<<<<< HEAD
    Étienne Gilli <etienne.gilli@gmail.com> 2015-2017
    Søren Løvborg <sorenl@unity3d.com> 2015-2017
    Sam Jaques <sam.jaques@me.com> 2015 2017
    Asterios Dimitriou <steve@pci.gr> 2016-2017
    Alessandro Molina <alessandro.molina@axant.it> 2017
    Anton Schur <tonich.sh@gmail.com> 2017
=======
    Dominik Ruf <dominikruf@gmail.com> 2012 2014 2016-2017
    Étienne Gilli <etienne.gilli@gmail.com> 2015 2017
    Sam Jaques <sam.jaques@me.com> 2015 2017
>>>>>>> 5425522f
    Ching-Chen Mao <mao@lins.fju.edu.tw> 2017
    Eivind Tagseth <eivindt@gmail.com> 2017
    FUJIWARA Katsunori <foozy@lares.dti.ne.jp> 2017
    Holger Schramm <info@schramm.by> 2017
    Karl Goetz <karl@kgoetz.id.au> 2017
    Lars Kruse <devel@sumpfralle.de> 2017
    Marko Semet <markosemet@googlemail.com> 2017
    Viktar Vauchkevich <victorenator@gmail.com> 2017
    Takumi IINO <trot.thunder@gmail.com> 2012-2016
    Jan Heylen <heyleke@gmail.com> 2015-2016
    Robert Martinez <ntttq@inboxen.org> 2015-2016
    Robert Rauch <mail@robertrauch.de> 2015-2016
    Angel Ezquerra <angel.ezquerra@gmail.com> 2016
    Anton Shestakov <av6@dwimlabs.net> 2016
    Brandon Jones <bjones14@gmail.com> 2016
    Kateryna Musina <kateryna@unity3d.com> 2016
    Konstantin Veretennicov <kveretennicov@gmail.com> 2016
    Oscar Curero <oscar@naiandei.net> 2016
    Robert James Dennington <tinytimrob@googlemail.com> 2016
    timeless@gmail.com 2016
    YFdyh000 <yfdyh000@gmail.com> 2016
    Aras Pranckevičius <aras@unity3d.com> 2012-2013 2015
    Sean Farley <sean.michael.farley@gmail.com> 2013-2015
    Christian Oyarzun <oyarzun@gmail.com> 2014-2015
    Joseph Rivera <rivera.d.joseph@gmail.com> 2014-2015
    Michal Čihař <michal@cihar.com> 2014-2015
    Anatoly Bubenkov <bubenkoff@gmail.com> 2015
    Andrew Bartlett <abartlet@catalyst.net.nz> 2015
    Balázs Úr <urbalazs@gmail.com> 2015
    Ben Finney <ben@benfinney.id.au> 2015
    Daniel Hobley <danielh@unity3d.com> 2015
    David Avigni <david.avigni@ankapi.com> 2015
    Denis Blanchette <dblanchette@coveo.com> 2015
    duanhongyi <duanhongyi@doopai.com> 2015
    EriCSN Chang <ericsning@gmail.com> 2015
    Grzegorz Krason <grzegorz.krason@gmail.com> 2015
    Jiří Suchan <yed@vanyli.net> 2015
    Kazunari Kobayashi <kobanari@nifty.com> 2015
    Kevin Bullock <kbullock@ringworld.org> 2015
    kobanari <kobanari@nifty.com> 2015
    Marc Abramowitz <marc@marc-abramowitz.com> 2015
    Marc Villetard <marc.villetard@gmail.com> 2015
    Matthias Zilk <matthias.zilk@gmail.com> 2015
    Michael Pohl <michael@mipapo.de> 2015
    Michael V. DePalatis <mike@depalatis.net> 2015
    Morten Skaaning <mortens@unity3d.com> 2015
    Nick High <nick@silverchip.org> 2015
    Niemand Jedermann <predatorix@web.de> 2015
    Peter Vitt <petervitt@web.de> 2015
    Ronny Pfannschmidt <opensource@ronnypfannschmidt.de> 2015
    Tuux <tuxa@galaxie.eu.org> 2015
    Viktar Palstsiuk <vipals@gmail.com> 2015
    Ante Ilic <ante@unity3d.com> 2014
    Bradley M. Kuhn <bkuhn@sfconservancy.org> 2014
    Calinou <calinou@opmbx.org> 2014
    Daniel Anderson <daniel@dattrix.com> 2014
    Henrik Stuart <hg@hstuart.dk> 2014
    Ingo von Borstel <kallithea@planetmaker.de> 2014
    Jelmer Vernooĳ <jelmer@samba.org> 2014
    Jim Hague <jim.hague@acm.org> 2014
    Matt Fellows <kallithea@matt-fellows.me.uk> 2014
    Max Roman <max@choloclos.se> 2014
    Na'Tosha Bard <natosha@unity3d.com> 2014
    Rasmus Selsmark <rasmuss@unity3d.com> 2014
    Tim Freund <tim@freunds.net> 2014
    Travis Burtrum <android@moparisthebest.com> 2014
    Zoltan Gyarmati <mr.zoltan.gyarmati@gmail.com> 2014
    Marcin Kuźmiński <marcin@python-works.com> 2010-2013
    xpol <xpolife@gmail.com> 2012-2013
    Aparkar <aparkar@icloud.com> 2013
    Dennis Brakhane <brakhane@googlemail.com> 2013
    Grzegorz Rożniecki <xaerxess@gmail.com> 2013
    Jonathan Sternberg <jonathansternberg@gmail.com> 2013
    Leonardo Carneiro <leonardo@unity3d.com> 2013
    Magnus Ericmats <magnus.ericmats@gmail.com> 2013
    Martin Vium <martinv@unity3d.com> 2013
    Simon Lopez <simon.lopez@slopez.org> 2013
    Ton Plomp <tcplomp@gmail.com> 2013
    Augusto Herrmann <augusto.herrmann@planejamento.gov.br> 2011-2012
    Dan Sheridan <djs@adelard.com> 2012
    Dies Koper <diesk@fast.au.fujitsu.com> 2012
    Erwin Kroon <e.kroon@smartmetersolutions.nl> 2012
    H Waldo G <gwaldo@gmail.com> 2012
    hppj <hppj@postmage.biz> 2012
    Indra Talip <indra.talip@gmail.com> 2012
    mikespook 2012
    nansenat16 <nansenat16@null.tw> 2012
    Philip Jameson <philip.j@hostdime.com> 2012
    Raoul Thill <raoul.thill@gmail.com> 2012
    Stefan Engel <mail@engel-stefan.de> 2012
    Tony Bussieres <t.bussieres@gmail.com> 2012
    Vincent Caron <vcaron@bearstech.com> 2012
    Vincent Duvert <vincent@duvert.net> 2012
    Vladislav Poluhin <nuklea@gmail.com> 2012
    Zachary Auclair <zach101@gmail.com> 2012
    Ankit Solanki <ankit.solanki@gmail.com> 2011
    Dmitri Kuznetsov 2011
    Jared Bunting <jared.bunting@peachjean.com> 2011
    Jason Harris <jason@jasonfharris.com> 2011
    Les Peabody <lpeabody@gmail.com> 2011
    Liad Shani <liadff@gmail.com> 2011
    Lorenzo M. Catucci <lorenzo@sancho.ccd.uniroma2.it> 2011
    Matt Zuba <matt.zuba@goodwillaz.org> 2011
    Nicolas VINOT <aeris@imirhil.fr> 2011
    Shawn K. O'Shea <shawn@eth0.net> 2011
    Thayne Harbaugh <thayne@fusionio.com> 2011
    Łukasz Balcerzak <lukaszbalcerzak@gmail.com> 2010
    Andrew Kesterson <andrew@aklabs.net>
    cejones
    David A. Sjøen <david.sjoen@westcon.no>
    James Rhodes <jrhodes@redpointsoftware.com.au>
    Jonas Oberschweiber <jonas.oberschweiber@d-velop.de>
    larikale
    RhodeCode GmbH
    Sebastian Kreutzberger <sebastian@rhodecode.com>
    Steve Romanow <slestak989@gmail.com>
    SteveCohen
    Thomas <thomas@rhodecode.com>
    Thomas Waldmann <tw-public@gmx.de><|MERGE_RESOLUTION|>--- conflicted
+++ resolved
@@ -1,27 +1,20 @@
 List of contributors to Kallithea project:
 
-<<<<<<< HEAD
     Dominik Ruf <dominikruf@gmail.com> 2012 2014-2018
-=======
->>>>>>> 5425522f
     Thomas De Schampheleire <thomas.de_schampheleire@nokia.com> 2014-2018
     Branko Majic <branko@majic.rs> 2015 2018
     Mads Kiilerich <mads@kiilerich.com> 2016-2018
+    Chris Rule <crule@aegistg.com> 2018
+    Patrick Vane <patrick_vane@lowentry.com> 2018
     Mads Kiilerich <madski@unity3d.com> 2012-2017
     Unity Technologies 2012-2017
     Andrew Shadura <andrew@shadura.me> 2012 2014-2017
-<<<<<<< HEAD
     Étienne Gilli <etienne.gilli@gmail.com> 2015-2017
     Søren Løvborg <sorenl@unity3d.com> 2015-2017
     Sam Jaques <sam.jaques@me.com> 2015 2017
     Asterios Dimitriou <steve@pci.gr> 2016-2017
     Alessandro Molina <alessandro.molina@axant.it> 2017
     Anton Schur <tonich.sh@gmail.com> 2017
-=======
-    Dominik Ruf <dominikruf@gmail.com> 2012 2014 2016-2017
-    Étienne Gilli <etienne.gilli@gmail.com> 2015 2017
-    Sam Jaques <sam.jaques@me.com> 2015 2017
->>>>>>> 5425522f
     Ching-Chen Mao <mao@lins.fju.edu.tw> 2017
     Eivind Tagseth <eivindt@gmail.com> 2017
     FUJIWARA Katsunori <foozy@lares.dti.ne.jp> 2017
