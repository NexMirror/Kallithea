--- conflicted
+++ resolved
@@ -7,17 +7,11 @@
 msgstr ""
 "Project-Id-Version: Kallithea 0.3\n"
 "Report-Msgid-Bugs-To: translations@kallithea-scm.org\n"
-<<<<<<< HEAD
-"POT-Creation-Date: 2015-08-25 11:37+0200\n"
+"POT-Creation-Date: 2015-09-08 10:34+0200\n"
 "PO-Revision-Date: 2015-09-08 10:38+0200\n"
 "Last-Translator: Robert Rauch <mail@robertrauch.de>\n"
-=======
-"POT-Creation-Date: 2015-09-08 10:34+0200\n"
-"PO-Revision-Date: 2015-09-08 10:21+0200\n"
-"Last-Translator: Michael Pohl <michael@mipapo.de>\n"
->>>>>>> 2aca507c
 "Language-Team: German "
-"<https://hosted.weblate.org/projects/kallithea/stable/de/>\n"
+"<https://hosted.weblate.org/projects/kallithea/kallithea/de/>\n"
 "Language: de\n"
 "MIME-Version: 1.0\n"
 "Content-Type: text/plain; charset=UTF-8\n"
@@ -57,10 +51,6 @@
 
 #: kallithea/controllers/changeset.py:169
 #, python-format
-<<<<<<< HEAD
-#| msgid "increase diff context to %(num)s lines"
-=======
->>>>>>> 2aca507c
 msgid "Increase diff context to %(num)s lines"
 msgstr "Erhöhe diff-Kontext auf %(num)s Zeilen"
 
@@ -169,13 +159,9 @@
 
 #: kallithea/controllers/files.py:317
 msgid "You can only delete files with revision being a valid branch "
-<<<<<<< HEAD
 msgstr "Du kannst nur Dateien löschen, deren Revision ein gültiger Branch ist "
-=======
-msgstr ""
 "Du kannst nur Dateien mit einer Revision löschen, die einen gültigen "
 "Branch besitzen"
->>>>>>> 2aca507c
 
 #: kallithea/controllers/files.py:328
 #, python-format
@@ -194,8 +180,7 @@
 
 #: kallithea/controllers/files.py:377
 msgid "You can only edit files with revision being a valid branch "
-msgstr ""
-"Du kannst nur Dateien bearbeiten, deren Revision ein gültiger Branch ist "
+msgstr "Du kannst nur Dateien bearbeiten, deren Revision ein gültiger Branch ist "
 
 #: kallithea/controllers/files.py:391
 #, python-format
@@ -313,13 +298,7 @@
 msgid "Journal"
 msgstr "Logbuch"
 
-<<<<<<< HEAD
 #: kallithea/controllers/login.py:150 kallithea/controllers/login.py:196
-#| msgid "bad captcha"
-=======
-#: kallithea/controllers/login.py:151 kallithea/controllers/login.py:197
-#, fuzzy
->>>>>>> 2aca507c
 msgid "Bad captcha"
 msgstr "Falsches Captcha"
 
@@ -895,21 +874,11 @@
 
 #: kallithea/controllers/admin/repos.py:537
 #: kallithea/controllers/admin/repos.py:564
-<<<<<<< HEAD
-#| msgid "Repository is not locked"
-=======
-#, fuzzy
->>>>>>> 2aca507c
 msgid "Repository has been locked"
 msgstr "Repository wurde gesperrt"
 
 #: kallithea/controllers/admin/repos.py:540
 #: kallithea/controllers/admin/repos.py:561
-<<<<<<< HEAD
-#| msgid "Repository is not locked"
-=======
-#, fuzzy
->>>>>>> 2aca507c
 msgid "Repository has been unlocked"
 msgstr "Repository nicht mehr gesperrt"
 
@@ -1145,11 +1114,6 @@
 msgstr "Zeige alle Kombinierten Änderungensätze %s->%s"
 
 #: kallithea/lib/helpers.py:677
-<<<<<<< HEAD
-#| msgid "compare view"
-=======
-#, fuzzy
->>>>>>> 2aca507c
 msgid "Compare view"
 msgstr "Vergleichsansicht"
 
@@ -2016,16 +1980,9 @@
 
 #: kallithea/model/notification.py:307
 #, fuzzy, python-format
-<<<<<<< HEAD
-#| msgid "" "
-msgid ""
-"[Added by %(pr_username)s] %(repo_name)s pull request %(pr_nice_id)s from"
-" %(ref)s"
-=======
 #| msgid "" "[Added by %(pr_username)s] %(repo_name)s pull request
 #| %(pr_nice_id)s from" " %(ref)s"
 msgid "[Added] %(repo_name)s pull request %(pr_nice_id)s from %(ref)s"
->>>>>>> 2aca507c
 msgstr ""
 "Review Request für %(repo_name)s Pull Request #%(pr_id)s von %(ref)s "
 "erstellt von %(pr_username)s"
@@ -2126,10 +2083,6 @@
 
 #: kallithea/model/validators.py:99
 #, fuzzy
-<<<<<<< HEAD
-#| msgid "" "
-=======
->>>>>>> 2aca507c
 msgid ""
 "Username may only contain alphanumeric characters underscores, periods or"
 " dashes and must begin with an alphanumeric character or underscore"
@@ -2744,10 +2697,6 @@
 
 #: kallithea/templates/admin/auth/auth_settings.html:33
 #, fuzzy
-<<<<<<< HEAD
-#| msgid "" "
-=======
->>>>>>> 2aca507c
 msgid ""
 "Comma-separated list of plugins; Kallithea will try user authentication "
 "in plugin order"
@@ -3360,12 +3309,6 @@
 
 #: kallithea/templates/admin/permissions/permissions_globals.html:53
 #, fuzzy
-<<<<<<< HEAD
-#| msgid "" "
-#| " "
-#| " "will be lost"
-=======
->>>>>>> 2aca507c
 msgid ""
 "All default permissions on each user group will be reset to chosen "
 "permission, note that all custom default permission on user groups will "
@@ -3404,10 +3347,6 @@
 
 #: kallithea/templates/admin/permissions/permissions_globals.html:74
 #, fuzzy
-<<<<<<< HEAD
-#| msgid "" "
-=======
->>>>>>> 2aca507c
 msgid ""
 "With this, write permission to a repository group allows creating "
 "repositories inside that group. Without this, group write permissions "
@@ -6413,9 +6352,6 @@
 #~ msgstr ""
 
 #~ msgid "with subrepos"
-<<<<<<< HEAD
-#~ msgstr ""
-=======
 #~ msgstr ""
 
 #~ msgid ""
@@ -6449,4 +6385,3 @@
 
 #~ msgid "Created by"
 #~ msgstr "Erstellt von"
->>>>>>> 2aca507c
