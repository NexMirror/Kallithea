--- conflicted
+++ resolved
@@ -143,10 +143,7 @@
 def check_password(password, hashed):
     return KallitheaCrypto.hash_check(password, hashed)
 
-<<<<<<< HEAD
-=======
-
->>>>>>> e4826652
+
 class CookieStoreWrapper(object):
 
     def __init__(self, cookie_store):
