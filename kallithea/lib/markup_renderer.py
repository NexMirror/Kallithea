--- conflicted
+++ resolved
@@ -162,15 +162,9 @@
         try:
             if flavored:
                 source = cls._flavored_markdown(source)
-<<<<<<< HEAD
-            return __markdown.markdown(source,
+            markdown_html = markdown_mod.markdown(source,
                                        extensions=['codehilite', 'extra'],
                                        extension_configs={'codehilite': {'css_class': 'code-highlight'}})
-        except ImportError:
-            log.warning('Install markdown to use this function')
-            return cls.plain(source)
-=======
-            markdown_html = markdown_mod.markdown(source, ['codehilite', 'extra'])
             # Allow most HTML, while preventing XSS issues:
             # no <script> tags, no onclick attributes, no javascript
             # "protocol", and also limit styling to prevent defacing.
@@ -184,7 +178,6 @@
                 styles=['color'],
                 protocols=['http', 'https', 'mailto'],
                 )
->>>>>>> ae6cd336
         except Exception:
             log.error(traceback.format_exc())
             if safe:
