--- conflicted
+++ resolved
@@ -50,15 +50,9 @@
                     ${h.checkbox('overwrite_default_user_group','true')}
                     <label for="overwrite_default_user_group">
                     <span class="tooltip"
-<<<<<<< HEAD
                     title="${h.tooltip(_('All default permissions on each user group will be reset to chosen permission, note that all custom default permission on user groups will be lost'))}">
-                    ${_('Overwrite existing settings')}</span> </label>
-
-=======
-                    title="${h.tooltip(_('All default permissions on each user group will be reset to chosen permission, note that all custom default permission on repository groups will be lost'))}">
                     ${_('Apply to all existing user groups')}</span></label>
                     <span class="help-block">${_('Permissions for the Default user on new user groups.')}</span>
->>>>>>> e4826652
                 </div>
             </div>
              <div class="field">
