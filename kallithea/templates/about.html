--- conflicted
+++ resolved
@@ -31,21 +31,20 @@
   <li>Copyright &copy; 2012&ndash;2016, Takumi IINO</li>
   <li>Copyright &copy; 2012&ndash;2016, Unity Technologies</li>
   <li>Copyright &copy; 2012, 2014&ndash;2016, Andrew Shadura</li>
-<<<<<<< HEAD
+  <li>Copyright &copy; 2012, 2014&ndash;2016, Dominik Ruf</li>
   <li>Copyright &copy; 2014&ndash;2016, Thomas De Schampheleire</li>
+  <li>Copyright &copy; 2015&ndash;2016, Étienne Gilli</li>
   <li>Copyright &copy; 2015&ndash;2016, Jan Heylen</li>
+  <li>Copyright &copy; 2015&ndash;2016, Robert Martinez</li>
   <li>Copyright &copy; 2015&ndash;2016, Robert Rauch</li>
   <li>Copyright &copy; 2015&ndash;2016, Søren Løvborg</li>
   <li>Copyright &copy; 2016, Angel Ezquerra</li>
   <li>Copyright &copy; 2016, Asterios Dimitriou</li>
-=======
-  <li>Copyright &copy; 2012, 2014, 2016, Dominik Ruf</li>
-  <li>Copyright &copy; 2015&ndash;2016, Søren Løvborg</li>
   <li>Copyright &copy; 2016, Konstantin Veretennicov</li>
->>>>>>> d7da0349
+  <li>Copyright &copy; 2016, Oscar Curero</li>
   <li>Copyright &copy; 2016, Robert James Dennington</li>
+  <li>Copyright &copy; 2016, YFdyh000</li>
   <li>Copyright &copy; 2012&ndash;2013, 2015, Aras Pranckevičius</li>
-  <li>Copyright &copy; 2012, 2014&ndash;2015, Dominik Ruf</li>
   <li>Copyright &copy; 2014&ndash;2015, Christian Oyarzun</li>
   <li>Copyright &copy; 2014&ndash;2015, Joseph Rivera</li>
   <li>Copyright &copy; 2014&ndash;2015, Michal Čihař</li>
@@ -60,7 +59,6 @@
   <li>Copyright &copy; 2015, Denis Blanchette</li>
   <li>Copyright &copy; 2015, duanhongyi</li>
   <li>Copyright &copy; 2015, EriCSN Chang</li>
-  <li>Copyright &copy; 2015, Étienne Gilli</li>
   <li>Copyright &copy; 2015, Grzegorz Krason</li>
   <li>Copyright &copy; 2015, Jiří Suchan</li>
   <li>Copyright &copy; 2015, Kazunari Kobayashi</li>
@@ -75,15 +73,11 @@
   <li>Copyright &copy; 2015, Nick High</li>
   <li>Copyright &copy; 2015, Niemand Jedermann</li>
   <li>Copyright &copy; 2015, Peter Vitt</li>
-  <li>Copyright &copy; 2015, Robert Martinez</li>
   <li>Copyright &copy; 2015, Ronny Pfannschmidt</li>
   <li>Copyright &copy; 2015, Sam Jaques</li>
   <li>Copyright &copy; 2015, Tuux</li>
   <li>Copyright &copy; 2015, Viktar Palstsiuk</li>
-<<<<<<< HEAD
   <li>Copyright &copy; 2014, Ante Ilic</li>
-=======
->>>>>>> d7da0349
   <li>Copyright &copy; 2014, Bradley M. Kuhn</li>
   <li>Copyright &copy; 2014, Calinou</li>
   <li>Copyright &copy; 2014, Daniel Anderson</li>
