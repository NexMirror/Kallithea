--- conflicted
+++ resolved
@@ -30,31 +30,28 @@
   <li>Copyright &copy; 2012&ndash;2017, Mads Kiilerich</li>
   <li>Copyright &copy; 2012&ndash;2017, Unity Technologies</li>
   <li>Copyright &copy; 2012, 2014&ndash;2017, Andrew Shadura</li>
-  <li>Copyright &copy; 2012, 2014, 2016&ndash;2017, Dominik Ruf</li>
+  <li>Copyright &copy; 2012, 2014&ndash;2017, Dominik Ruf</li>
   <li>Copyright &copy; 2014&ndash;2017, Thomas De Schampheleire</li>
+  <li>Copyright &copy; 2015&ndash;2017, Søren Løvborg</li>
   <li>Copyright &copy; 2015, 2017, Sam Jaques</li>
+  <li>Copyright &copy; 2016&ndash;2017, Asterios Dimitriou</li>
+  <li>Copyright &copy; 2017, Alessandro Molina</li>
+  <li>Copyright &copy; 2017, Anton Schur</li>
   <li>Copyright &copy; 2017, Ching-Chen Mao</li>
+  <li>Copyright &copy; 2017, Eivind Tagseth</li>
   <li>Copyright &copy; 2017, FUJIWARA Katsunori</li>
+  <li>Copyright &copy; 2017, Karl Goetz</li>
+  <li>Copyright &copy; 2017, Marko Semet</li>
   <li>Copyright &copy; 2017, Viktar Vauchkevich</li>
   <li>Copyright &copy; 2012&ndash;2016, Takumi IINO</li>
-<<<<<<< HEAD
-  <li>Copyright &copy; 2012&ndash;2016, Unity Technologies</li>
-  <li>Copyright &copy; 2012, 2014&ndash;2016, Andrew Shadura</li>
-  <li>Copyright &copy; 2012, 2014&ndash;2016, Dominik Ruf</li>
-  <li>Copyright &copy; 2014&ndash;2016, Thomas De Schampheleire</li>
   <li>Copyright &copy; 2015&ndash;2016, Étienne Gilli</li>
   <li>Copyright &copy; 2015&ndash;2016, Jan Heylen</li>
   <li>Copyright &copy; 2015&ndash;2016, Robert Martinez</li>
   <li>Copyright &copy; 2015&ndash;2016, Robert Rauch</li>
-  <li>Copyright &copy; 2015&ndash;2016, Søren Løvborg</li>
   <li>Copyright &copy; 2016, Angel Ezquerra</li>
-  <li>Copyright &copy; 2016, Asterios Dimitriou</li>
-  <li>Copyright &copy; 2016, Kateryna Musina</li>
-=======
-  <li>Copyright &copy; 2015&ndash;2016, Søren Løvborg</li>
   <li>Copyright &copy; 2016, Anton Shestakov</li>
   <li>Copyright &copy; 2016, Brandon Jones</li>
->>>>>>> ef323b20
+  <li>Copyright &copy; 2016, Kateryna Musina</li>
   <li>Copyright &copy; 2016, Konstantin Veretennicov</li>
   <li>Copyright &copy; 2016, Oscar Curero</li>
   <li>Copyright &copy; 2016, Robert James Dennington</li>
