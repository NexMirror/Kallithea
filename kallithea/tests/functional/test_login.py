# -*- coding: utf-8 -*-
import re
import time
import urlparse

import mock
from tg.util.webtest import test_context

import kallithea.lib.celerylib.tasks
from kallithea.lib import helpers as h
from kallithea.lib.auth import check_password
from kallithea.lib.utils2 import generate_api_key
from kallithea.model import validators
from kallithea.model.api_key import ApiKeyModel
from kallithea.model.db import User
from kallithea.model.meta import Session
from kallithea.model.user import UserModel
from kallithea.tests import base
from kallithea.tests.fixture import Fixture


fixture = Fixture()


class TestLoginController(base.TestController):

    def test_index(self):
        response = self.app.get(base.url(controller='login', action='index'))
        assert response.status == '200 OK'
        # Test response...

    def test_login_admin_ok(self):
        response = self.app.post(base.url(controller='login', action='index'),
                                 {'username': base.TEST_USER_ADMIN_LOGIN,
                                  'password': base.TEST_USER_ADMIN_PASS,
                                  '_session_csrf_secret_token': self.session_csrf_secret_token()})
        assert response.status == '302 Found'
        self.assert_authenticated_user(response, base.TEST_USER_ADMIN_LOGIN)

        response = response.follow()
        response.mustcontain('/%s' % base.HG_REPO)

    def test_login_regular_ok(self):
        response = self.app.post(base.url(controller='login', action='index'),
                                 {'username': base.TEST_USER_REGULAR_LOGIN,
                                  'password': base.TEST_USER_REGULAR_PASS,
                                  '_session_csrf_secret_token': self.session_csrf_secret_token()})

        assert response.status == '302 Found'
        self.assert_authenticated_user(response, base.TEST_USER_REGULAR_LOGIN)

        response = response.follow()
        response.mustcontain('/%s' % base.HG_REPO)

    def test_login_regular_email_ok(self):
        response = self.app.post(base.url(controller='login', action='index'),
                                 {'username': base.TEST_USER_REGULAR_EMAIL,
                                  'password': base.TEST_USER_REGULAR_PASS,
                                  '_session_csrf_secret_token': self.session_csrf_secret_token()})

        assert response.status == '302 Found'
        self.assert_authenticated_user(response, base.TEST_USER_REGULAR_LOGIN)

        response = response.follow()
        response.mustcontain('/%s' % base.HG_REPO)

    def test_login_ok_came_from(self):
        test_came_from = '/_admin/users'
        response = self.app.post(base.url(controller='login', action='index',
                                     came_from=test_came_from),
                                 {'username': base.TEST_USER_ADMIN_LOGIN,
                                  'password': base.TEST_USER_ADMIN_PASS,
                                  '_session_csrf_secret_token': self.session_csrf_secret_token()})
        assert response.status == '302 Found'
        response = response.follow()

        assert response.status == '200 OK'
        response.mustcontain('Users Administration')

    def test_login_do_not_remember(self):
        response = self.app.post(base.url(controller='login', action='index'),
                                 {'username': base.TEST_USER_REGULAR_LOGIN,
                                  'password': base.TEST_USER_REGULAR_PASS,
                                  'remember': False,
                                  '_session_csrf_secret_token': self.session_csrf_secret_token()})

        assert 'Set-Cookie' in response.headers
        for cookie in response.headers.getall('Set-Cookie'):
            assert not re.search(r';\s+(Max-Age|Expires)=', cookie, re.IGNORECASE), 'Cookie %r has expiration date, but should be a session cookie' % cookie

    def test_login_remember(self):
        response = self.app.post(base.url(controller='login', action='index'),
                                 {'username': base.TEST_USER_REGULAR_LOGIN,
                                  'password': base.TEST_USER_REGULAR_PASS,
                                  'remember': True,
                                  '_session_csrf_secret_token': self.session_csrf_secret_token()})

        assert 'Set-Cookie' in response.headers
        for cookie in response.headers.getall('Set-Cookie'):
            assert re.search(r';\s+(Max-Age|Expires)=', cookie, re.IGNORECASE), 'Cookie %r should have expiration date, but is a session cookie' % cookie

    def test_logout(self):
        response = self.app.post(base.url(controller='login', action='index'),
                                 {'username': base.TEST_USER_REGULAR_LOGIN,
                                  'password': base.TEST_USER_REGULAR_PASS,
                                  '_session_csrf_secret_token': self.session_csrf_secret_token()})

        # Verify that a login session has been established.
        response = self.app.get(base.url(controller='login', action='index'))
        response = response.follow()
        assert 'authuser' in response.session

        response.click('Log Out')

        # Verify that the login session has been terminated.
        response = self.app.get(base.url(controller='login', action='index'))
        assert 'authuser' not in response.session

    @base.parametrize('url_came_from', [
          ('data:text/html,<script>window.alert("xss")</script>',),
          ('mailto:test@example.com',),
          ('file:///etc/passwd',),
          ('ftp://ftp.example.com',),
          ('http://other.example.com/bl%C3%A5b%C3%A6rgr%C3%B8d',),
          ('//evil.example.com/',),
          ('/\r\nX-Header-Injection: boo',),
          ('/invälid_url_bytes',),
          ('non-absolute-path',),
    ])
    def test_login_bad_came_froms(self, url_came_from):
        response = self.app.post(base.url(controller='login', action='index',
                                     came_from=url_came_from),
                                 {'username': base.TEST_USER_ADMIN_LOGIN,
                                  'password': base.TEST_USER_ADMIN_PASS,
                                  '_session_csrf_secret_token': self.session_csrf_secret_token()},
                                 status=400)

    def test_login_short_password(self):
        response = self.app.post(base.url(controller='login', action='index'),
                                 {'username': base.TEST_USER_ADMIN_LOGIN,
                                  'password': 'as',
                                  '_session_csrf_secret_token': self.session_csrf_secret_token()})
        assert response.status == '200 OK'

        response.mustcontain('Enter 3 characters or more')

    def test_login_wrong_username_password(self):
        response = self.app.post(base.url(controller='login', action='index'),
                                 {'username': 'error',
                                  'password': 'test12',
                                  '_session_csrf_secret_token': self.session_csrf_secret_token()})

        response.mustcontain('Invalid username or password')

    def test_login_non_ascii(self):
        response = self.app.post(base.url(controller='login', action='index'),
                                 {'username': base.TEST_USER_REGULAR_LOGIN,
                                  'password': 'blåbærgrød',
                                  '_session_csrf_secret_token': self.session_csrf_secret_token()})

        response.mustcontain('>Invalid username or password<')

    # verify that get arguments are correctly passed along login redirection

    @base.parametrize('args', [
        {'foo':'one', 'bar':'two'},
        {'blue': u'blå', 'green': u'grøn'},
    ])
    def test_redirection_to_login_form_preserves_get_args(self, args):
        with fixture.anon_access(False):
            response = self.app.get(base.url(controller='summary', action='index',
                                        repo_name=base.HG_REPO,
                                        **args))
            assert response.status == '302 Found'
            came_from = urlparse.parse_qs(urlparse.urlparse(response.location).query)['came_from'][0]
            came_from_qs = urlparse.parse_qsl(urlparse.urlparse(came_from).query)
            assert sorted(came_from_qs) == sorted((k, v.encode('utf-8')) for k, v in args.items())

    @base.parametrize('args,args_encoded', [
        ({'foo':'one', 'bar':'two'}, ('foo=one', 'bar=two')),
        ({'blue': u'blå', 'green':u'grøn'},
             ('blue=bl%C3%A5', 'green=gr%C3%B8n')),
    ])
    def test_login_form_preserves_get_args(self, args, args_encoded):
        response = self.app.get(base.url(controller='login', action='index',
                                    came_from=base.url('/_admin/users', **args)))
        came_from = urlparse.parse_qs(urlparse.urlparse(response.form.action).query)['came_from'][0]
        for encoded in args_encoded:
            assert encoded in came_from

    @base.parametrize('args,args_encoded', [
        ({'foo':'one', 'bar':'two'}, ('foo=one', 'bar=two')),
        ({'blue': u'blå', 'green':u'grøn'},
             ('blue=bl%C3%A5', 'green=gr%C3%B8n')),
    ])
    def test_redirection_after_successful_login_preserves_get_args(self, args, args_encoded):
        response = self.app.post(base.url(controller='login', action='index',
                                     came_from=base.url('/_admin/users', **args)),
                                 {'username': base.TEST_USER_ADMIN_LOGIN,
                                  'password': base.TEST_USER_ADMIN_PASS,
                                  '_session_csrf_secret_token': self.session_csrf_secret_token()})
        assert response.status == '302 Found'
        for encoded in args_encoded:
            assert encoded in response.location

    @base.parametrize('args,args_encoded', [
        ({'foo':'one', 'bar':'two'}, ('foo=one', 'bar=two')),
        ({'blue': u'blå', 'green':u'grøn'},
             ('blue=bl%C3%A5', 'green=gr%C3%B8n')),
    ])
    def test_login_form_after_incorrect_login_preserves_get_args(self, args, args_encoded):
        response = self.app.post(base.url(controller='login', action='index',
                                     came_from=base.url('/_admin/users', **args)),
                                 {'username': 'error',
                                  'password': 'test12',
                                  '_session_csrf_secret_token': self.session_csrf_secret_token()})

        response.mustcontain('Invalid username or password')
        came_from = urlparse.parse_qs(urlparse.urlparse(response.form.action).query)['came_from'][0]
        for encoded in args_encoded:
            assert encoded in came_from

    #==========================================================================
    # REGISTRATIONS
    #==========================================================================
    def test_register(self):
        response = self.app.get(base.url(controller='login', action='register'))
        response.mustcontain('Sign Up')

    def test_register_err_same_username(self):
        uname = base.TEST_USER_ADMIN_LOGIN
        response = self.app.post(base.url(controller='login', action='register'),
                                            {'username': uname,
                                             'password': 'test12',
                                             'password_confirmation': 'test12',
                                             'email': 'goodmail@example.com',
                                             'firstname': 'test',
                                             'lastname': 'test',
                                             '_session_csrf_secret_token': self.session_csrf_secret_token()})

        with test_context(self.app):
            msg = validators.ValidUsername()._messages['username_exists']
        msg = h.html_escape(msg % {'username': uname})
        response.mustcontain(msg)

    def test_register_err_same_email(self):
        response = self.app.post(base.url(controller='login', action='register'),
                                            {'username': 'test_admin_0',
                                             'password': 'test12',
                                             'password_confirmation': 'test12',
                                             'email': base.TEST_USER_ADMIN_EMAIL,
                                             'firstname': 'test',
                                             'lastname': 'test',
                                             '_session_csrf_secret_token': self.session_csrf_secret_token()})

        with test_context(self.app):
            msg = validators.UniqSystemEmail()()._messages['email_taken']
        response.mustcontain(msg)

    def test_register_err_same_email_case_sensitive(self):
        response = self.app.post(base.url(controller='login', action='register'),
                                            {'username': 'test_admin_1',
                                             'password': 'test12',
                                             'password_confirmation': 'test12',
                                             'email': base.TEST_USER_ADMIN_EMAIL.title(),
                                             'firstname': 'test',
                                             'lastname': 'test',
                                             '_session_csrf_secret_token': self.session_csrf_secret_token()})
        with test_context(self.app):
            msg = validators.UniqSystemEmail()()._messages['email_taken']
        response.mustcontain(msg)

    def test_register_err_wrong_data(self):
        response = self.app.post(base.url(controller='login', action='register'),
                                            {'username': 'xs',
                                             'password': 'test',
                                             'password_confirmation': 'test',
                                             'email': 'goodmailm',
                                             'firstname': 'test',
                                             'lastname': 'test',
                                             '_session_csrf_secret_token': self.session_csrf_secret_token()})
        assert response.status == '200 OK'
        response.mustcontain('An email address must contain a single @')
        response.mustcontain('Enter a value 6 characters long or more')

    def test_register_err_username(self):
        response = self.app.post(base.url(controller='login', action='register'),
                                            {'username': 'error user',
                                             'password': 'test12',
                                             'password_confirmation': 'test12',
                                             'email': 'goodmailm',
                                             'firstname': 'test',
                                             'lastname': 'test',
                                             '_session_csrf_secret_token': self.session_csrf_secret_token()})

        response.mustcontain('An email address must contain a single @')
        response.mustcontain('Username may only contain '
                'alphanumeric characters underscores, '
                'periods or dashes and must begin with an '
                'alphanumeric character')

    def test_register_err_case_sensitive(self):
        usr = base.TEST_USER_ADMIN_LOGIN.title()
        response = self.app.post(base.url(controller='login', action='register'),
                                            {'username': usr,
                                             'password': 'test12',
                                             'password_confirmation': 'test12',
                                             'email': 'goodmailm',
                                             'firstname': 'test',
                                             'lastname': 'test',
                                             '_session_csrf_secret_token': self.session_csrf_secret_token()})

        response.mustcontain('An email address must contain a single @')
        with test_context(self.app):
            msg = validators.ValidUsername()._messages['username_exists']
        msg = h.html_escape(msg % {'username': usr})
        response.mustcontain(msg)

    def test_register_special_chars(self):
        response = self.app.post(base.url(controller='login', action='register'),
                                        {'username': 'xxxaxn',
                                         'password': 'ąćźżąśśśś',
                                         'password_confirmation': 'ąćźżąśśśś',
                                         'email': 'goodmailm@test.plx',
                                         'firstname': 'test',
                                         'lastname': 'test',
                                         '_session_csrf_secret_token': self.session_csrf_secret_token()})

        with test_context(self.app):
            msg = validators.ValidPassword()._messages['invalid_password']
        response.mustcontain(msg)

    def test_register_password_mismatch(self):
        response = self.app.post(base.url(controller='login', action='register'),
                                            {'username': 'xs',
                                             'password': '123qwe',
                                             'password_confirmation': 'qwe123',
                                             'email': 'goodmailm@test.plxa',
                                             'firstname': 'test',
                                             'lastname': 'test',
                                             '_session_csrf_secret_token': self.session_csrf_secret_token()})
        with test_context(self.app):
            msg = validators.ValidPasswordsMatch('password', 'password_confirmation')._messages['password_mismatch']
        response.mustcontain(msg)

    def test_register_ok(self):
        username = 'test_regular4'
        password = 'qweqwe'
        email = 'user4@example.com'
        name = 'testname'
        lastname = 'testlastname'

        response = self.app.post(base.url(controller='login', action='register'),
                                            {'username': username,
                                             'password': password,
                                             'password_confirmation': password,
                                             'email': email,
                                             'firstname': name,
                                             'lastname': lastname,
                                             'admin': True,
                                             '_session_csrf_secret_token': self.session_csrf_secret_token()})  # This should be overridden
        assert response.status == '302 Found'
        self.checkSessionFlash(response, 'You have successfully registered with Kallithea')

        ret = Session().query(User).filter(User.username == 'test_regular4').one()
        assert ret.username == username
        assert check_password(password, ret.password) == True
        assert ret.email == email
        assert ret.name == name
        assert ret.lastname == lastname
        assert ret.api_key is not None
        assert ret.admin == False

    #==========================================================================
    # PASSWORD RESET
    #==========================================================================

    def test_forgot_password_wrong_mail(self):
        bad_email = 'username%wrongmail.org'
        response = self.app.post(
                        base.url(controller='login', action='password_reset'),
                            {'email': bad_email,
                             '_session_csrf_secret_token': self.session_csrf_secret_token()})

        response.mustcontain('An email address must contain a single @')

    def test_forgot_password(self):
        response = self.app.get(base.url(controller='login',
                                    action='password_reset'))
        assert response.status == '200 OK'

        username = 'test_password_reset_1'
        password = 'qweqwe'
        email = 'username@example.com'
        name = u'passwd'
        lastname = u'reset'
        timestamp = int(time.time())

        new = User()
        new.username = username
        new.password = password
        new.email = email
        new.name = name
        new.lastname = lastname
        new.api_key = generate_api_key()
        Session().add(new)
        Session().commit()

        token = UserModel().get_reset_password_token(
            User.get_by_username(username), timestamp, self.session_csrf_secret_token())

        collected = []
        def mock_send_email(recipients, subject, body='', html_body='', headers=None, author=None):
            collected.append((recipients, subject, body, html_body))

<<<<<<< HEAD
        with mock.patch.object(kallithea.lib.celerylib.tasks, 'send_email', mock_send_email):
            response = self.app.post(base.url(controller='login',
=======
        with mock.patch.object(kallithea.lib.celerylib.tasks, 'send_email', mock_send_email), \
                mock.patch.object(time, 'time', lambda: timestamp):
            response = self.app.post(url(controller='login',
>>>>>>> 22f48954
                                         action='password_reset'),
                                     {'email': email,
                                      '_session_csrf_secret_token': self.session_csrf_secret_token()})

        self.checkSessionFlash(response, 'A password reset confirmation code has been sent')

        ((recipients, subject, body, html_body),) = collected
        assert recipients == ['username@example.com']
        assert subject == 'Password reset link'
        assert '\n%s\n' % token in body
        (confirmation_url,) = (line for line in body.splitlines() if line.startswith('http://'))
        assert ' href="%s"' % confirmation_url.replace('&', '&amp;').replace('@', '%40') in html_body

        d = urlparse.parse_qs(urlparse.urlparse(confirmation_url).query)
        assert d['token'] == [token]
        assert d['timestamp'] == [str(timestamp)]
        assert d['email'] == [email]

        response = response.follow()

        # BAD TOKEN

        bad_token = "bad"

        response = self.app.post(base.url(controller='login',
                                     action='password_reset_confirmation'),
                                 {'email': email,
                                  'timestamp': timestamp,
                                  'password': "p@ssw0rd",
                                  'password_confirm': "p@ssw0rd",
                                  'token': bad_token,
                                  '_session_csrf_secret_token': self.session_csrf_secret_token(),
                                 })
        assert response.status == '200 OK'
        response.mustcontain('Invalid password reset token')

        # GOOD TOKEN

        response = self.app.get(confirmation_url)
        assert response.status == '200 OK'
        response.mustcontain("You are about to set a new password for the email address %s" % email)
        response.mustcontain('<form action="%s" method="post">' % base.url(controller='login', action='password_reset_confirmation'))
        response.mustcontain('value="%s"' % self.session_csrf_secret_token())
        response.mustcontain('value="%s"' % token)
        response.mustcontain('value="%s"' % timestamp)
        response.mustcontain('value="username@example.com"')

        # fake a submit of that form
        response = self.app.post(base.url(controller='login',
                                     action='password_reset_confirmation'),
                                 {'email': email,
                                  'timestamp': timestamp,
                                  'password': "p@ssw0rd",
                                  'password_confirm': "p@ssw0rd",
                                  'token': token,
                                  '_session_csrf_secret_token': self.session_csrf_secret_token(),
                                 })
        assert response.status == '302 Found'
        self.checkSessionFlash(response, 'Successfully updated password')

        response = response.follow()

    #==========================================================================
    # API
    #==========================================================================

    def _api_key_test(self, api_key, status):
        """Verifies HTTP status code for accessing an auth-requiring page,
        using the given api_key URL parameter as well as using the API key
        with bearer authentication.

        If api_key is None, no api_key is passed at all. If api_key is True,
        a real, working API key is used.
        """
        with fixture.anon_access(False):
            if api_key is None:
                params = {}
                headers = {}
            else:
                if api_key is True:
                    api_key = User.get_first_admin().api_key
                params = {'api_key': api_key}
                headers = {'Authorization': 'Bearer ' + str(api_key)}

            self.app.get(base.url(controller='changeset', action='changeset_raw',
                             repo_name=base.HG_REPO, revision='tip', **params),
                         status=status)

            self.app.get(base.url(controller='changeset', action='changeset_raw',
                             repo_name=base.HG_REPO, revision='tip'),
                         headers=headers,
                         status=status)

    @base.parametrize('test_name,api_key,code', [
        ('none', None, 302),
        ('empty_string', '', 403),
        ('fake_number', '123456', 403),
        ('fake_not_alnum', 'a-z', 403),
        ('fake_api_key', '0123456789abcdef0123456789ABCDEF01234567', 403),
        ('proper_api_key', True, 200)
    ])
    def test_access_page_via_api_key(self, test_name, api_key, code):
        self._api_key_test(api_key, code)

    def test_access_page_via_extra_api_key(self):
        new_api_key = ApiKeyModel().create(base.TEST_USER_ADMIN_LOGIN, u'test')
        Session().commit()
        self._api_key_test(new_api_key.api_key, status=200)

    def test_access_page_via_expired_api_key(self):
        new_api_key = ApiKeyModel().create(base.TEST_USER_ADMIN_LOGIN, u'test')
        Session().commit()
        # patch the API key and make it expired
        new_api_key.expires = 0
        Session().commit()
        self._api_key_test(new_api_key.api_key, status=403)<|MERGE_RESOLUTION|>--- conflicted
+++ resolved
@@ -413,14 +413,9 @@
         def mock_send_email(recipients, subject, body='', html_body='', headers=None, author=None):
             collected.append((recipients, subject, body, html_body))
 
-<<<<<<< HEAD
-        with mock.patch.object(kallithea.lib.celerylib.tasks, 'send_email', mock_send_email):
-            response = self.app.post(base.url(controller='login',
-=======
         with mock.patch.object(kallithea.lib.celerylib.tasks, 'send_email', mock_send_email), \
                 mock.patch.object(time, 'time', lambda: timestamp):
-            response = self.app.post(url(controller='login',
->>>>>>> 22f48954
+            response = self.app.post(base.url(controller='login',
                                          action='password_reset'),
                                      {'email': email,
                                       '_session_csrf_secret_token': self.session_csrf_secret_token()})
