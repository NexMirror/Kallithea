--- conflicted
+++ resolved
@@ -35,7 +35,6 @@
 is_windows = __platform__ in ['Windows']
 
 requirements = [
-<<<<<<< HEAD
     "alembic >= 0.8.0, < 1.1",
     "gearbox < 1",
     "waitress >= 0.8.8, < 1.2",
@@ -61,31 +60,7 @@
     "mercurial >= 4.1.1, < 4.9",
     "decorator >= 3.3.2, < 4.4",
     "Paste >= 2.0.3, < 3",
-=======
-    "setuptools<34", # setuptools==34 has an undeclared requirement of pyparsing >=2.1, but celery<2.3 requires pyparsing<2
-    "waitress==0.8.8",
-    "webob>=1.0.8,<=1.1.1",
-    "webtest==1.4.3",
-    "Pylons>=1.0.0,<=1.0.3",
-    "Beaker==1.6.4",
-    "WebHelpers==1.3",
-    "formencode>=1.2.4,<=1.2.6",
-    "SQLAlchemy==0.7.10",
-    "Mako>=0.9.0,<=1.0.0",
-    "pygments>=1.5",
-    "whoosh>=2.4.0,<=2.5.7",
-    "celery>=2.2.5,<2.3",
-    "babel>=0.9.6,<=1.3",
-    "python-dateutil>=1.5.0,<2.0.0",
-    "markdown==2.2.1",
-    "docutils>=0.8.1,<=0.11",
-    "mock",
-    "URLObject==2.3.4",
-    "Routes==1.13",
-    "dulwich>=0.9.9,<=0.9.9",
-    "mercurial>=2.9,<4.3",
     "bleach >= 3.0, < 3.1",
->>>>>>> ae6cd336
 ]
 
 if sys.version_info < (2, 7):
