--- conflicted
+++ resolved
@@ -4,16 +4,6 @@
 from rhodecode import get_version
 
 requirements = [
-<<<<<<< HEAD
-        "Pylons>=1.0.0",
-        "SQLAlchemy==0.6.5",
-        "Mako>=0.3.2",
-        "vcs==0.1.8",
-        "pygments>=1.3.0",
-        "mercurial==1.6.4",
-        "whoosh==1.2.5",
-        "celery==2.1.3",
-=======
         "Pylons==1.0.0",
         "SQLAlchemy==0.6.5",
         "Mako==0.3.6",
@@ -22,28 +12,17 @@
         "mercurial==1.7.2",
         "whoosh==1.3.4",
         "celery==2.1.4",
->>>>>>> ecbb2a4b
         "py-bcrypt",
         "babel",
     ]
 
-<<<<<<< HEAD
-classifiers = ["Development Status :: 5 - Production/Stable",
-                   'Environment :: Web Environment',
-                   'Framework :: Pylons',
-                   'Intended Audience :: Developers',
-                   'License :: OSI Approved :: BSD License',
-                   'Operating System :: OS Independent',
-                   'Programming Language :: Python', ]
-=======
-classifiers = ['Development Status :: 4 - Beta',
+classifiers = ['Development Status :: 5 - Production/Stable',
                'Environment :: Web Environment',
                'Framework :: Pylons',
                'Intended Audience :: Developers',
                'License :: OSI Approved :: BSD License',
                'Operating System :: OS Independent',
                'Programming Language :: Python', ]
->>>>>>> ecbb2a4b
 
 if sys.version_info < (2, 6):
     requirements.append("simplejson")
