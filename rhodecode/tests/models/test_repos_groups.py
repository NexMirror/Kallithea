import os
import unittest
from sqlalchemy.exc import IntegrityError

from rhodecode.tests import *
from rhodecode.tests.fixture import Fixture

from rhodecode.model.repos_group import ReposGroupModel
from rhodecode.model.repo import RepoModel
from rhodecode.model.db import RepoGroup
from rhodecode.model.meta import Session


fixture = Fixture()


def _update_group(id_, group_name, desc='desc', parent_id=None):
    form_data = fixture._get_group_create_params(group_name=group_name,
                                                 group_desc=desc,
                                                 group_parent_id=parent_id)
    gr = ReposGroupModel().update(id_, form_data)
    return gr


<<<<<<< HEAD
def _update_group(id_, group_name, desc='desc', parent_id=None):
    form_data = _get_group_create_params(group_name=group_name,
                                         group_desc=desc,
                                         group_parent_id=parent_id)
    gr = ReposGroupModel().update(id_, form_data)
    return gr


def _make_repo(name, **kwargs):
    form_data = _get_repo_create_params(repo_name=name, **kwargs)
    cur_user = User.get_by_username(TEST_USER_ADMIN_LOGIN)
    r = RepoModel().create(form_data, cur_user)
    return r


def _update_repo(name, **kwargs):
    form_data = _get_repo_create_params(**kwargs)
=======
def _update_repo(name, **kwargs):
    form_data = fixture._get_repo_create_params(**kwargs)
>>>>>>> 789ff77f
    if not 'repo_name' in kwargs:
        form_data['repo_name'] = name
    if not 'perms_new' in kwargs:
        form_data['perms_new'] = []
    if not 'perms_updates' in kwargs:
        form_data['perms_updates'] = []
    r = RepoModel().update(name, **form_data)
    return r


class TestReposGroups(unittest.TestCase):

    def setUp(self):
        self.g1 = fixture.create_group('test1', skip_if_exists=True)
        self.g2 = fixture.create_group('test2', skip_if_exists=True)
        self.g3 = fixture.create_group('test3', skip_if_exists=True)

    def tearDown(self):
        Session.remove()

    def __check_path(self, *path):
        """
        Checks the path for existance !
        """
        path = [TESTS_TMP_PATH] + list(path)
        path = os.path.join(*path)
        return os.path.isdir(path)

    def _check_folders(self):
        print os.listdir(TESTS_TMP_PATH)

    def __delete_group(self, id_):
        ReposGroupModel().delete(id_)

    def test_create_group(self):
<<<<<<< HEAD
        g = _make_group('newGroup')
=======
        g = fixture.create_group('newGroup')
>>>>>>> 789ff77f
        Session().commit()
        self.assertEqual(g.full_path, 'newGroup')

        self.assertTrue(self.__check_path('newGroup'))

    def test_create_same_name_group(self):
        self.assertRaises(IntegrityError, lambda: fixture.create_group('newGroup'))
        Session().rollback()

    def test_same_subgroup(self):
<<<<<<< HEAD
        sg1 = _make_group('sub1', parent_id=self.g1.group_id)
        Session().commit()
=======
        sg1 = fixture.create_group('sub1', group_parent_id=self.g1.group_id)
>>>>>>> 789ff77f
        self.assertEqual(sg1.parent_group, self.g1)
        self.assertEqual(sg1.full_path, 'test1/sub1')
        self.assertTrue(self.__check_path('test1', 'sub1'))

<<<<<<< HEAD
        ssg1 = _make_group('subsub1', parent_id=sg1.group_id)
        Session().commit()
=======
        ssg1 = fixture.create_group('subsub1', group_parent_id=sg1.group_id)
>>>>>>> 789ff77f
        self.assertEqual(ssg1.parent_group, sg1)
        self.assertEqual(ssg1.full_path, 'test1/sub1/subsub1')
        self.assertTrue(self.__check_path('test1', 'sub1', 'subsub1'))

    def test_remove_group(self):
<<<<<<< HEAD
        sg1 = _make_group('deleteme')
        Session().commit()
=======
        sg1 = fixture.create_group('deleteme')
>>>>>>> 789ff77f
        self.__delete_group(sg1.group_id)

        self.assertEqual(RepoGroup.get(sg1.group_id), None)
        self.assertFalse(self.__check_path('deteteme'))

<<<<<<< HEAD
        sg1 = _make_group('deleteme', parent_id=self.g1.group_id)
        Session().commit()
=======
        sg1 = fixture.create_group('deleteme', group_parent_id=self.g1.group_id)
>>>>>>> 789ff77f
        self.__delete_group(sg1.group_id)

        self.assertEqual(RepoGroup.get(sg1.group_id), None)
        self.assertFalse(self.__check_path('test1', 'deteteme'))

    def test_rename_single_group(self):
<<<<<<< HEAD
        sg1 = _make_group('initial')
        Session().commit()
=======
        sg1 = fixture.create_group('initial')
>>>>>>> 789ff77f

        new_sg1 = _update_group(sg1.group_id, 'after')
        self.assertTrue(self.__check_path('after'))
        self.assertEqual(RepoGroup.get_by_group_name('initial'), None)

    def test_update_group_parent(self):

<<<<<<< HEAD
        sg1 = _make_group('initial', parent_id=self.g1.group_id)
        Session().commit()
=======
        sg1 = fixture.create_group('initial', group_parent_id=self.g1.group_id)
>>>>>>> 789ff77f

        new_sg1 = _update_group(sg1.group_id, 'after', parent_id=self.g1.group_id)
        self.assertTrue(self.__check_path('test1', 'after'))
        self.assertEqual(RepoGroup.get_by_group_name('test1/initial'), None)

        new_sg1 = _update_group(sg1.group_id, 'after', parent_id=self.g3.group_id)
        self.assertTrue(self.__check_path('test3', 'after'))
        self.assertEqual(RepoGroup.get_by_group_name('test3/initial'), None)

        new_sg1 = _update_group(sg1.group_id, 'hello')
        self.assertTrue(self.__check_path('hello'))

        self.assertEqual(RepoGroup.get_by_group_name('hello'), new_sg1)

    def test_subgrouping_with_repo(self):

<<<<<<< HEAD
        g1 = _make_group('g1')
        g2 = _make_group('g2')
        Session().commit()
        # create new repo
        r = _make_repo('john')
        Session().commit()
=======
        g1 = fixture.create_group('g1')
        g2 = fixture.create_group('g2')
        # create new repo
        r = fixture.create_repo('john')

>>>>>>> 789ff77f
        self.assertEqual(r.repo_name, 'john')
        # put repo into group
        r = _update_repo('john', repo_group=g1.group_id)
        Session().commit()
        self.assertEqual(r.repo_name, 'g1/john')

        _update_group(g1.group_id, 'g1', parent_id=g2.group_id)
        self.assertTrue(self.__check_path('g2', 'g1'))

        # test repo
        self.assertEqual(r.repo_name, RepoGroup.url_sep().join(['g2', 'g1',
                                                                r.just_name]))

    def test_move_to_root(self):
        g1 = fixture.create_group('t11')
        g2 = fixture.create_group('t22', group_parent_id=g1.group_id)

        self.assertEqual(g2.full_path, 't11/t22')
        self.assertTrue(self.__check_path('t11', 't22'))

        g2 = _update_group(g2.group_id, 'g22', parent_id=None)
        Session().commit()

        self.assertEqual(g2.group_name, 'g22')
        # we moved out group from t1 to '' so it's full path should be 'g2'
        self.assertEqual(g2.full_path, 'g22')
        self.assertFalse(self.__check_path('t11', 't22'))
        self.assertTrue(self.__check_path('g22'))

    def test_rename_top_level_group_in_nested_setup(self):
<<<<<<< HEAD
        g1 = _make_group('L1')
        Session().commit()
        g2 = _make_group('L2', parent_id=g1.group_id)
        Session().commit()
        g3 = _make_group('L3', parent_id=g2.group_id)
        Session().commit()

        r = _make_repo('L1/L2/L3/L3_REPO', repo_group=g3.group_id)
        Session().commit()
=======
        g1 = fixture.create_group('L1')
        g2 = fixture.create_group('L2', group_parent_id=g1.group_id)
        g3 = fixture.create_group('L3', group_parent_id=g2.group_id)

        r = fixture.create_repo('L1/L2/L3/L3_REPO', repo_group=g3.group_id)
>>>>>>> 789ff77f

        ##rename L1 all groups should be now changed
        _update_group(g1.group_id, 'L1_NEW')
        Session().commit()
        self.assertEqual(g1.full_path, 'L1_NEW')
        self.assertEqual(g2.full_path, 'L1_NEW/L2')
        self.assertEqual(g3.full_path, 'L1_NEW/L2/L3')
        self.assertEqual(r.repo_name,  'L1_NEW/L2/L3/L3_REPO')

    def test_change_parent_of_top_level_group_in_nested_setup(self):
<<<<<<< HEAD
        g1 = _make_group('R1')
        Session().commit()
        g2 = _make_group('R2', parent_id=g1.group_id)
        Session().commit()
        g3 = _make_group('R3', parent_id=g2.group_id)
        Session().commit()

        g4 = _make_group('R1_NEW')
        Session().commit()

        r = _make_repo('R1/R2/R3/R3_REPO', repo_group=g3.group_id)
        Session().commit()
=======
        g1 = fixture.create_group('R1')
        g2 = fixture.create_group('R2', group_parent_id=g1.group_id)
        g3 = fixture.create_group('R3', group_parent_id=g2.group_id)
        g4 = fixture.create_group('R1_NEW')

        r = fixture.create_repo('R1/R2/R3/R3_REPO', repo_group=g3.group_id)
>>>>>>> 789ff77f
        ##rename L1 all groups should be now changed
        _update_group(g1.group_id, 'R1', parent_id=g4.group_id)
        Session().commit()
        self.assertEqual(g1.full_path, 'R1_NEW/R1')
        self.assertEqual(g2.full_path, 'R1_NEW/R1/R2')
        self.assertEqual(g3.full_path, 'R1_NEW/R1/R2/R3')
        self.assertEqual(r.repo_name,  'R1_NEW/R1/R2/R3/R3_REPO')

    def test_change_parent_of_top_level_group_in_nested_setup_with_rename(self):
<<<<<<< HEAD
        g1 = _make_group('X1')
        Session().commit()
        g2 = _make_group('X2', parent_id=g1.group_id)
        Session().commit()
        g3 = _make_group('X3', parent_id=g2.group_id)
        Session().commit()

        g4 = _make_group('X1_NEW')
        Session().commit()

        r = _make_repo('X1/X2/X3/X3_REPO', repo_group=g3.group_id)
        Session().commit()
=======
        g1 = fixture.create_group('X1')
        g2 = fixture.create_group('X2', group_parent_id=g1.group_id)
        g3 = fixture.create_group('X3', group_parent_id=g2.group_id)
        g4 = fixture.create_group('X1_NEW')

        r = fixture.create_repo('X1/X2/X3/X3_REPO', repo_group=g3.group_id)
>>>>>>> 789ff77f

        ##rename L1 all groups should be now changed
        _update_group(g1.group_id, 'X1_PRIM', parent_id=g4.group_id)
        Session().commit()
        self.assertEqual(g1.full_path, 'X1_NEW/X1_PRIM')
        self.assertEqual(g2.full_path, 'X1_NEW/X1_PRIM/X2')
        self.assertEqual(g3.full_path, 'X1_NEW/X1_PRIM/X2/X3')
        self.assertEqual(r.repo_name,  'X1_NEW/X1_PRIM/X2/X3/X3_REPO')<|MERGE_RESOLUTION|>--- conflicted
+++ resolved
@@ -22,28 +22,8 @@
     return gr
 
 
-<<<<<<< HEAD
-def _update_group(id_, group_name, desc='desc', parent_id=None):
-    form_data = _get_group_create_params(group_name=group_name,
-                                         group_desc=desc,
-                                         group_parent_id=parent_id)
-    gr = ReposGroupModel().update(id_, form_data)
-    return gr
-
-
-def _make_repo(name, **kwargs):
-    form_data = _get_repo_create_params(repo_name=name, **kwargs)
-    cur_user = User.get_by_username(TEST_USER_ADMIN_LOGIN)
-    r = RepoModel().create(form_data, cur_user)
-    return r
-
-
-def _update_repo(name, **kwargs):
-    form_data = _get_repo_create_params(**kwargs)
-=======
 def _update_repo(name, **kwargs):
     form_data = fixture._get_repo_create_params(**kwargs)
->>>>>>> 789ff77f
     if not 'repo_name' in kwargs:
         form_data['repo_name'] = name
     if not 'perms_new' in kwargs:
@@ -79,11 +59,7 @@
         ReposGroupModel().delete(id_)
 
     def test_create_group(self):
-<<<<<<< HEAD
-        g = _make_group('newGroup')
-=======
         g = fixture.create_group('newGroup')
->>>>>>> 789ff77f
         Session().commit()
         self.assertEqual(g.full_path, 'newGroup')
 
@@ -94,56 +70,31 @@
         Session().rollback()
 
     def test_same_subgroup(self):
-<<<<<<< HEAD
-        sg1 = _make_group('sub1', parent_id=self.g1.group_id)
-        Session().commit()
-=======
         sg1 = fixture.create_group('sub1', group_parent_id=self.g1.group_id)
->>>>>>> 789ff77f
         self.assertEqual(sg1.parent_group, self.g1)
         self.assertEqual(sg1.full_path, 'test1/sub1')
         self.assertTrue(self.__check_path('test1', 'sub1'))
 
-<<<<<<< HEAD
-        ssg1 = _make_group('subsub1', parent_id=sg1.group_id)
-        Session().commit()
-=======
         ssg1 = fixture.create_group('subsub1', group_parent_id=sg1.group_id)
->>>>>>> 789ff77f
         self.assertEqual(ssg1.parent_group, sg1)
         self.assertEqual(ssg1.full_path, 'test1/sub1/subsub1')
         self.assertTrue(self.__check_path('test1', 'sub1', 'subsub1'))
 
     def test_remove_group(self):
-<<<<<<< HEAD
-        sg1 = _make_group('deleteme')
-        Session().commit()
-=======
         sg1 = fixture.create_group('deleteme')
->>>>>>> 789ff77f
         self.__delete_group(sg1.group_id)
 
         self.assertEqual(RepoGroup.get(sg1.group_id), None)
         self.assertFalse(self.__check_path('deteteme'))
 
-<<<<<<< HEAD
-        sg1 = _make_group('deleteme', parent_id=self.g1.group_id)
-        Session().commit()
-=======
         sg1 = fixture.create_group('deleteme', group_parent_id=self.g1.group_id)
->>>>>>> 789ff77f
         self.__delete_group(sg1.group_id)
 
         self.assertEqual(RepoGroup.get(sg1.group_id), None)
         self.assertFalse(self.__check_path('test1', 'deteteme'))
 
     def test_rename_single_group(self):
-<<<<<<< HEAD
-        sg1 = _make_group('initial')
-        Session().commit()
-=======
         sg1 = fixture.create_group('initial')
->>>>>>> 789ff77f
 
         new_sg1 = _update_group(sg1.group_id, 'after')
         self.assertTrue(self.__check_path('after'))
@@ -151,12 +102,7 @@
 
     def test_update_group_parent(self):
 
-<<<<<<< HEAD
-        sg1 = _make_group('initial', parent_id=self.g1.group_id)
-        Session().commit()
-=======
         sg1 = fixture.create_group('initial', group_parent_id=self.g1.group_id)
->>>>>>> 789ff77f
 
         new_sg1 = _update_group(sg1.group_id, 'after', parent_id=self.g1.group_id)
         self.assertTrue(self.__check_path('test1', 'after'))
@@ -173,20 +119,11 @@
 
     def test_subgrouping_with_repo(self):
 
-<<<<<<< HEAD
-        g1 = _make_group('g1')
-        g2 = _make_group('g2')
-        Session().commit()
-        # create new repo
-        r = _make_repo('john')
-        Session().commit()
-=======
         g1 = fixture.create_group('g1')
         g2 = fixture.create_group('g2')
         # create new repo
         r = fixture.create_repo('john')
 
->>>>>>> 789ff77f
         self.assertEqual(r.repo_name, 'john')
         # put repo into group
         r = _update_repo('john', repo_group=g1.group_id)
@@ -217,23 +154,11 @@
         self.assertTrue(self.__check_path('g22'))
 
     def test_rename_top_level_group_in_nested_setup(self):
-<<<<<<< HEAD
-        g1 = _make_group('L1')
-        Session().commit()
-        g2 = _make_group('L2', parent_id=g1.group_id)
-        Session().commit()
-        g3 = _make_group('L3', parent_id=g2.group_id)
-        Session().commit()
-
-        r = _make_repo('L1/L2/L3/L3_REPO', repo_group=g3.group_id)
-        Session().commit()
-=======
         g1 = fixture.create_group('L1')
         g2 = fixture.create_group('L2', group_parent_id=g1.group_id)
         g3 = fixture.create_group('L3', group_parent_id=g2.group_id)
 
         r = fixture.create_repo('L1/L2/L3/L3_REPO', repo_group=g3.group_id)
->>>>>>> 789ff77f
 
         ##rename L1 all groups should be now changed
         _update_group(g1.group_id, 'L1_NEW')
@@ -244,27 +169,12 @@
         self.assertEqual(r.repo_name,  'L1_NEW/L2/L3/L3_REPO')
 
     def test_change_parent_of_top_level_group_in_nested_setup(self):
-<<<<<<< HEAD
-        g1 = _make_group('R1')
-        Session().commit()
-        g2 = _make_group('R2', parent_id=g1.group_id)
-        Session().commit()
-        g3 = _make_group('R3', parent_id=g2.group_id)
-        Session().commit()
-
-        g4 = _make_group('R1_NEW')
-        Session().commit()
-
-        r = _make_repo('R1/R2/R3/R3_REPO', repo_group=g3.group_id)
-        Session().commit()
-=======
         g1 = fixture.create_group('R1')
         g2 = fixture.create_group('R2', group_parent_id=g1.group_id)
         g3 = fixture.create_group('R3', group_parent_id=g2.group_id)
         g4 = fixture.create_group('R1_NEW')
 
         r = fixture.create_repo('R1/R2/R3/R3_REPO', repo_group=g3.group_id)
->>>>>>> 789ff77f
         ##rename L1 all groups should be now changed
         _update_group(g1.group_id, 'R1', parent_id=g4.group_id)
         Session().commit()
@@ -274,27 +184,12 @@
         self.assertEqual(r.repo_name,  'R1_NEW/R1/R2/R3/R3_REPO')
 
     def test_change_parent_of_top_level_group_in_nested_setup_with_rename(self):
-<<<<<<< HEAD
-        g1 = _make_group('X1')
-        Session().commit()
-        g2 = _make_group('X2', parent_id=g1.group_id)
-        Session().commit()
-        g3 = _make_group('X3', parent_id=g2.group_id)
-        Session().commit()
-
-        g4 = _make_group('X1_NEW')
-        Session().commit()
-
-        r = _make_repo('X1/X2/X3/X3_REPO', repo_group=g3.group_id)
-        Session().commit()
-=======
         g1 = fixture.create_group('X1')
         g2 = fixture.create_group('X2', group_parent_id=g1.group_id)
         g3 = fixture.create_group('X3', group_parent_id=g2.group_id)
         g4 = fixture.create_group('X1_NEW')
 
         r = fixture.create_repo('X1/X2/X3/X3_REPO', repo_group=g3.group_id)
->>>>>>> 789ff77f
 
         ##rename L1 all groups should be now changed
         _update_group(g1.group_id, 'X1_PRIM', parent_id=g4.group_id)
