from rhodecode.tests import *
from rhodecode.model.db import Repository
from rhodecode.lib.utils import invalidate_cache


class TestSummaryController(TestController):

    def test_index(self):
        self.log_user()
        ID = Repository.get_by_repo_name(HG_REPO).repo_id
        response = self.app.get(url(controller='summary',
                                    action='index',
                                    repo_name=HG_REPO))

        #repo type
        response.mustcontain(
            """<img style="margin-bottom:2px" class="icon" """
            """title="Mercurial repository" alt="Mercurial """
            """repository" src="/images/icons/hgicon.png"/>"""
        )
        response.mustcontain(
            """<img style="margin-bottom:2px" class="icon" """
            """title="public repository" alt="public """
            """repository" src="/images/icons/lock_open.png"/>"""
        )

        #codes stats
        self._enable_stats()

        invalidate_cache('get_repo_cached_%s' % HG_REPO)
        response = self.app.get(url(controller='summary', action='index',
                                    repo_name=HG_REPO))
<<<<<<< HEAD

=======
>>>>>>> 52942387
        response.mustcontain(
            """var data = [["py", {"count": 42, "desc": ["Python"]}], """
            """["rst", {"count": 11, "desc": ["Rst"]}], """
            """["sh", {"count": 2, "desc": ["Bash"]}], """
            """["makefile", {"count": 1, "desc": ["Makefile", "Makefile"]}],"""
            """ ["cfg", {"count": 1, "desc": ["Ini"]}], """
            """["css", {"count": 1, "desc": ["Css"]}], """
            """["bat", {"count": 1, "desc": ["Batch"]}]];"""
        )

        # clone url...
<<<<<<< HEAD
        response.mustcontain("""<input type="text" id="clone_url" readonly="readonly" value="hg clone http://test_admin@localhost:80/%s" size="70"/>""" % HG_REPO)
=======
        response.mustcontain("""<input style="width:80%;margin-left:105px" type="text" id="clone_url" readonly="readonly" value="http://test_admin@localhost:80/vcs_test_hg"/>""")
        response.mustcontain("""<input style="display:none;width:80%;margin-left:105px" type="text" id="clone_url_id" readonly="readonly" value="http://test_admin@localhost:80/_1"/>""")

    def test_index_by_id(self):
        self.log_user()
        ID = Repository.get_by_repo_name(HG_REPO).repo_id
        response = self.app.get(url(controller='summary',
                                    action='index',
                                    repo_name='_%s' % ID))

        #repo type
        response.mustcontain("""<img style="margin-bottom:2px" class="icon" """
                        """title="Mercurial repository" alt="Mercurial """
                        """repository" src="/images/icons/hgicon.png"/>""")
        response.mustcontain("""<img style="margin-bottom:2px" class="icon" """
                        """title="public repository" alt="public """
                        """repository" src="/images/icons/lock_open.png"/>""")
>>>>>>> 52942387

    def _enable_stats(self):
        r = Repository.get_by_repo_name(HG_REPO)
        r.enable_statistics = True
        self.Session.add(r)
        self.Session.commit()<|MERGE_RESOLUTION|>--- conflicted
+++ resolved
@@ -30,10 +30,6 @@
         invalidate_cache('get_repo_cached_%s' % HG_REPO)
         response = self.app.get(url(controller='summary', action='index',
                                     repo_name=HG_REPO))
-<<<<<<< HEAD
-
-=======
->>>>>>> 52942387
         response.mustcontain(
             """var data = [["py", {"count": 42, "desc": ["Python"]}], """
             """["rst", {"count": 11, "desc": ["Rst"]}], """
@@ -45,9 +41,6 @@
         )
 
         # clone url...
-<<<<<<< HEAD
-        response.mustcontain("""<input type="text" id="clone_url" readonly="readonly" value="hg clone http://test_admin@localhost:80/%s" size="70"/>""" % HG_REPO)
-=======
         response.mustcontain("""<input style="width:80%;margin-left:105px" type="text" id="clone_url" readonly="readonly" value="http://test_admin@localhost:80/vcs_test_hg"/>""")
         response.mustcontain("""<input style="display:none;width:80%;margin-left:105px" type="text" id="clone_url_id" readonly="readonly" value="http://test_admin@localhost:80/_1"/>""")
 
@@ -65,7 +58,6 @@
         response.mustcontain("""<img style="margin-bottom:2px" class="icon" """
                         """title="public repository" alt="public """
                         """repository" src="/images/icons/lock_open.png"/>""")
->>>>>>> 52942387
 
     def _enable_stats(self):
         r = Repository.get_by_repo_name(HG_REPO)
