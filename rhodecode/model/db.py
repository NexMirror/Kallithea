--- conflicted
+++ resolved
@@ -425,20 +425,12 @@
                     Session.flush()
                     members_list = []
                     if v:
-<<<<<<< HEAD
-                        for u_id in set( list( v ) ):
+                        v = [v] if isinstance(v, basestring) else v
+                        for u_id in set(v):
                             member = UsersGroupMember( users_group_id, u_id )
                             members_list.append( member )
                     setattr( users_group, 'members', members_list )
                 setattr( users_group, k, v )
-=======
-                        v = [v] if isinstance(v, basestring) else v
-                        for u_id in set(v):
-                            member = UsersGroupMember(users_group_id,u_id)
-                            members_list.append(member)
-                    setattr(users_group, 'members', members_list)
-                setattr(users_group, k, v)
->>>>>>> d5509be2
 
             Session.add( users_group )
             Session.commit()
