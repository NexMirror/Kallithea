# -*- coding: utf-8 -*-
"""
    rhodecode.model.db
    ~~~~~~~~~~~~~~~~~~

    Database Models for RhodeCode

    :created_on: Apr 08, 2010
    :author: marcink
    :copyright: (C) 2010-2012 Marcin Kuzminski <marcin@python-works.com>
    :license: GPLv3, see COPYING for more details.
"""
# This program is free software: you can redistribute it and/or modify
# it under the terms of the GNU General Public License as published by
# the Free Software Foundation, either version 3 of the License, or
# (at your option) any later version.
#
# This program is distributed in the hope that it will be useful,
# but WITHOUT ANY WARRANTY; without even the implied warranty of
# MERCHANTABILITY or FITNESS FOR A PARTICULAR PURPOSE.  See the
# GNU General Public License for more details.
#
# You should have received a copy of the GNU General Public License
# along with this program.  If not, see <http://www.gnu.org/licenses/>.

import os
import logging
import datetime
import traceback
import hashlib
import time
from collections import defaultdict

from sqlalchemy import *
from sqlalchemy.ext.hybrid import hybrid_property
from sqlalchemy.orm import relationship, joinedload, class_mapper, validates
from sqlalchemy.exc import DatabaseError
from beaker.cache import cache_region, region_invalidate
from webob.exc import HTTPNotFound

from pylons.i18n.translation import lazy_ugettext as _

from rhodecode.lib.vcs import get_backend
from rhodecode.lib.vcs.utils.helpers import get_scm
from rhodecode.lib.vcs.exceptions import VCSError
from rhodecode.lib.vcs.utils.lazy import LazyProperty
from rhodecode.lib.vcs.backends.base import EmptyChangeset

from rhodecode.lib.utils2 import str2bool, safe_str, get_changeset_safe, \
    safe_unicode, remove_suffix, remove_prefix, time_to_datetime, _set_extras
from rhodecode.lib.compat import json
from rhodecode.lib.caching_query import FromCache

from rhodecode.model.meta import Base, Session

URL_SEP = '/'
log = logging.getLogger(__name__)

#==============================================================================
# BASE CLASSES
#==============================================================================

_hash_key = lambda k: hashlib.md5(safe_str(k)).hexdigest()


class BaseModel(object):
    """
    Base Model for all classess
    """

    @classmethod
    def _get_keys(cls):
        """return column names for this model """
        return class_mapper(cls).c.keys()

    def get_dict(self):
        """
        return dict with keys and values corresponding
        to this model data """

        d = {}
        for k in self._get_keys():
            d[k] = getattr(self, k)

        # also use __json__() if present to get additional fields
        _json_attr = getattr(self, '__json__', None)
        if _json_attr:
            # update with attributes from __json__
            if callable(_json_attr):
                _json_attr = _json_attr()
            for k, val in _json_attr.iteritems():
                d[k] = val
        return d

    def get_appstruct(self):
        """return list with keys and values tupples corresponding
        to this model data """

        l = []
        for k in self._get_keys():
            l.append((k, getattr(self, k),))
        return l

    def populate_obj(self, populate_dict):
        """populate model with data from given populate_dict"""

        for k in self._get_keys():
            if k in populate_dict:
                setattr(self, k, populate_dict[k])

    @classmethod
    def query(cls):
        return Session().query(cls)

    @classmethod
    def get(cls, id_):
        if id_:
            return cls.query().get(id_)

    @classmethod
    def get_or_404(cls, id_):
        try:
            id_ = int(id_)
        except (TypeError, ValueError):
            raise HTTPNotFound

        res = cls.query().get(id_)
        if not res:
            raise HTTPNotFound
        return res

    @classmethod
    def getAll(cls):
        return cls.query().all()

    @classmethod
    def delete(cls, id_):
        obj = cls.query().get(id_)
        Session().delete(obj)

    def __repr__(self):
        if hasattr(self, '__unicode__'):
            # python repr needs to return str
            return safe_str(self.__unicode__())
        return '<DB:%s>' % (self.__class__.__name__)


class RhodeCodeSetting(Base, BaseModel):
    __tablename__ = 'rhodecode_settings'
    __table_args__ = (
        UniqueConstraint('app_settings_name'),
        {'extend_existing': True, 'mysql_engine': 'InnoDB',
         'mysql_charset': 'utf8'}
    )
    app_settings_id = Column("app_settings_id", Integer(), nullable=False, unique=True, default=None, primary_key=True)
    app_settings_name = Column("app_settings_name", String(255, convert_unicode=False, assert_unicode=None), nullable=True, unique=None, default=None)
    _app_settings_value = Column("app_settings_value", String(255, convert_unicode=False, assert_unicode=None), nullable=True, unique=None, default=None)

    def __init__(self, k='', v=''):
        self.app_settings_name = k
        self.app_settings_value = v

    @validates('_app_settings_value')
    def validate_settings_value(self, key, val):
        assert type(val) == unicode
        return val

    @hybrid_property
    def app_settings_value(self):
        v = self._app_settings_value
        if self.app_settings_name in ["ldap_active",
                                      "default_repo_enable_statistics",
                                      "default_repo_enable_locking",
                                      "default_repo_private",
                                      "default_repo_enable_downloads"]:
            v = str2bool(v)
        return v

    @app_settings_value.setter
    def app_settings_value(self, val):
        """
        Setter that will always make sure we use unicode in app_settings_value

        :param val:
        """
        self._app_settings_value = safe_unicode(val)

    def __unicode__(self):
        return u"<%s('%s:%s')>" % (
            self.__class__.__name__,
            self.app_settings_name, self.app_settings_value
        )

    @classmethod
    def get_by_name(cls, key):
        return cls.query()\
            .filter(cls.app_settings_name == key).scalar()

    @classmethod
    def get_by_name_or_create(cls, key):
        res = cls.get_by_name(key)
        if not res:
            res = cls(key)
        return res

    @classmethod
    def get_app_settings(cls, cache=False):

        ret = cls.query()

        if cache:
            ret = ret.options(FromCache("sql_cache_short", "get_hg_settings"))

        if not ret:
            raise Exception('Could not get application settings !')
        settings = {}
        for each in ret:
            settings['rhodecode_' + each.app_settings_name] = \
                each.app_settings_value

        return settings

    @classmethod
    def get_ldap_settings(cls, cache=False):
        ret = cls.query()\
                .filter(cls.app_settings_name.startswith('ldap_')).all()
        fd = {}
        for row in ret:
            fd.update({row.app_settings_name: row.app_settings_value})

        return fd

    @classmethod
    def get_default_repo_settings(cls, cache=False, strip_prefix=False):
        ret = cls.query()\
                .filter(cls.app_settings_name.startswith('default_')).all()
        fd = {}
        for row in ret:
            key = row.app_settings_name
            if strip_prefix:
                key = remove_prefix(key, prefix='default_')
            fd.update({key: row.app_settings_value})

        return fd


class RhodeCodeUi(Base, BaseModel):
    __tablename__ = 'rhodecode_ui'
    __table_args__ = (
        UniqueConstraint('ui_key'),
        {'extend_existing': True, 'mysql_engine': 'InnoDB',
         'mysql_charset': 'utf8'}
    )

    HOOK_UPDATE = 'changegroup.update'
    HOOK_REPO_SIZE = 'changegroup.repo_size'
    HOOK_PUSH = 'changegroup.push_logger'
    HOOK_PRE_PUSH = 'prechangegroup.pre_push'
    HOOK_PULL = 'outgoing.pull_logger'
    HOOK_PRE_PULL = 'preoutgoing.pre_pull'

    ui_id = Column("ui_id", Integer(), nullable=False, unique=True, default=None, primary_key=True)
    ui_section = Column("ui_section", String(255, convert_unicode=False, assert_unicode=None), nullable=True, unique=None, default=None)
    ui_key = Column("ui_key", String(255, convert_unicode=False, assert_unicode=None), nullable=True, unique=None, default=None)
    ui_value = Column("ui_value", String(255, convert_unicode=False, assert_unicode=None), nullable=True, unique=None, default=None)
    ui_active = Column("ui_active", Boolean(), nullable=True, unique=None, default=True)

    @classmethod
    def get_by_key(cls, key):
        return cls.query().filter(cls.ui_key == key).scalar()

    @classmethod
    def get_builtin_hooks(cls):
        q = cls.query()
        q = q.filter(cls.ui_key.in_([cls.HOOK_UPDATE, cls.HOOK_REPO_SIZE,
                                     cls.HOOK_PUSH, cls.HOOK_PRE_PUSH,
                                     cls.HOOK_PULL, cls.HOOK_PRE_PULL]))
        return q.all()

    @classmethod
    def get_custom_hooks(cls):
        q = cls.query()
        q = q.filter(~cls.ui_key.in_([cls.HOOK_UPDATE, cls.HOOK_REPO_SIZE,
                                      cls.HOOK_PUSH, cls.HOOK_PRE_PUSH,
                                      cls.HOOK_PULL, cls.HOOK_PRE_PULL]))
        q = q.filter(cls.ui_section == 'hooks')
        return q.all()

    @classmethod
    def get_repos_location(cls):
        return cls.get_by_key('/').ui_value

    @classmethod
    def create_or_update_hook(cls, key, val):
        new_ui = cls.get_by_key(key) or cls()
        new_ui.ui_section = 'hooks'
        new_ui.ui_active = True
        new_ui.ui_key = key
        new_ui.ui_value = val

        Session().add(new_ui)

    def __repr__(self):
        return '<DB:%s[%s:%s]>' % (self.__class__.__name__, self.ui_key,
                                   self.ui_value)


class User(Base, BaseModel):
    __tablename__ = 'users'
    __table_args__ = (
        UniqueConstraint('username'), UniqueConstraint('email'),
        Index('u_username_idx', 'username'),
        Index('u_email_idx', 'email'),
        {'extend_existing': True, 'mysql_engine': 'InnoDB',
         'mysql_charset': 'utf8'}
    )
    DEFAULT_USER = 'default'
    DEFAULT_PERMISSIONS = [
        'hg.register.manual_activate', 'hg.create.repository',
        'hg.fork.repository', 'repository.read', 'group.read'
    ]
    user_id = Column("user_id", Integer(), nullable=False, unique=True, default=None, primary_key=True)
    username = Column("username", String(255, convert_unicode=False, assert_unicode=None), nullable=True, unique=None, default=None)
    password = Column("password", String(255, convert_unicode=False, assert_unicode=None), nullable=True, unique=None, default=None)
    active = Column("active", Boolean(), nullable=True, unique=None, default=True)
    admin = Column("admin", Boolean(), nullable=True, unique=None, default=False)
    name = Column("firstname", String(255, convert_unicode=False, assert_unicode=None), nullable=True, unique=None, default=None)
    lastname = Column("lastname", String(255, convert_unicode=False, assert_unicode=None), nullable=True, unique=None, default=None)
    _email = Column("email", String(255, convert_unicode=False, assert_unicode=None), nullable=True, unique=None, default=None)
    last_login = Column("last_login", DateTime(timezone=False), nullable=True, unique=None, default=None)
    ldap_dn = Column("ldap_dn", String(255, convert_unicode=False, assert_unicode=None), nullable=True, unique=None, default=None)
    api_key = Column("api_key", String(255, convert_unicode=False, assert_unicode=None), nullable=True, unique=None, default=None)
    inherit_default_permissions = Column("inherit_default_permissions", Boolean(), nullable=False, unique=None, default=True)

    user_log = relationship('UserLog')
    user_perms = relationship('UserToPerm', primaryjoin="User.user_id==UserToPerm.user_id", cascade='all')

    repositories = relationship('Repository')
    user_followers = relationship('UserFollowing', primaryjoin='UserFollowing.follows_user_id==User.user_id', cascade='all')
    followings = relationship('UserFollowing', primaryjoin='UserFollowing.user_id==User.user_id', cascade='all')

    repo_to_perm = relationship('UserRepoToPerm', primaryjoin='UserRepoToPerm.user_id==User.user_id', cascade='all')
    repo_group_to_perm = relationship('UserRepoGroupToPerm', primaryjoin='UserRepoGroupToPerm.user_id==User.user_id', cascade='all')

    group_member = relationship('UserGroupMember', cascade='all')

    notifications = relationship('UserNotification', cascade='all')
    # notifications assigned to this user
    user_created_notifications = relationship('Notification', cascade='all')
    # comments created by this user
    user_comments = relationship('ChangesetComment', cascade='all')
    #extra emails for this user
    user_emails = relationship('UserEmailMap', cascade='all')

    @hybrid_property
    def email(self):
        return self._email

    @email.setter
    def email(self, val):
        self._email = val.lower() if val else None

    @property
    def firstname(self):
        # alias for future
        return self.name

    @property
    def emails(self):
        other = UserEmailMap.query().filter(UserEmailMap.user==self).all()
        return [self.email] + [x.email for x in other]

    @property
    def ip_addresses(self):
        ret = UserIpMap.query().filter(UserIpMap.user == self).all()
        return [x.ip_addr for x in ret]

    @property
    def username_and_name(self):
        return '%s (%s %s)' % (self.username, self.firstname, self.lastname)

    @property
    def full_name(self):
        return '%s %s' % (self.firstname, self.lastname)

    @property
    def full_name_or_username(self):
        return ('%s %s' % (self.firstname, self.lastname)
                if (self.firstname and self.lastname) else self.username)

    @property
    def full_contact(self):
        return '%s %s <%s>' % (self.firstname, self.lastname, self.email)

    @property
    def short_contact(self):
        return '%s %s' % (self.firstname, self.lastname)

    @property
    def is_admin(self):
        return self.admin

    @property
    def AuthUser(self):
        """
        Returns instance of AuthUser for this user
        """
        from rhodecode.lib.auth import AuthUser
        return AuthUser(user_id=self.user_id, api_key=self.api_key,
                        username=self.username)

    def __unicode__(self):
        return u"<%s('id:%s:%s')>" % (self.__class__.__name__,
                                     self.user_id, self.username)

    @classmethod
    def get_by_username(cls, username, case_insensitive=False, cache=False):
        if case_insensitive:
            q = cls.query().filter(cls.username.ilike(username))
        else:
            q = cls.query().filter(cls.username == username)

        if cache:
            q = q.options(FromCache(
                            "sql_cache_short",
                            "get_user_%s" % _hash_key(username)
                          )
            )
        return q.scalar()

    @classmethod
    def get_by_api_key(cls, api_key, cache=False):
        q = cls.query().filter(cls.api_key == api_key)

        if cache:
            q = q.options(FromCache("sql_cache_short",
                                    "get_api_key_%s" % api_key))
        return q.scalar()

    @classmethod
    def get_by_email(cls, email, case_insensitive=False, cache=False):
        if case_insensitive:
            q = cls.query().filter(cls.email.ilike(email))
        else:
            q = cls.query().filter(cls.email == email)

        if cache:
            q = q.options(FromCache("sql_cache_short",
                                    "get_email_key_%s" % email))

        ret = q.scalar()
        if ret is None:
            q = UserEmailMap.query()
            # try fetching in alternate email map
            if case_insensitive:
                q = q.filter(UserEmailMap.email.ilike(email))
            else:
                q = q.filter(UserEmailMap.email == email)
            q = q.options(joinedload(UserEmailMap.user))
            if cache:
                q = q.options(FromCache("sql_cache_short",
                                        "get_email_map_key_%s" % email))
            ret = getattr(q.scalar(), 'user', None)

        return ret

    @classmethod
    def get_from_cs_author(cls, author):
        """
        Tries to get User objects out of commit author string

        :param author:
        """
        from rhodecode.lib.helpers import email, author_name
        # Valid email in the attribute passed, see if they're in the system
        _email = email(author)
        if _email:
            user = cls.get_by_email(_email, case_insensitive=True)
            if user:
                return user
        # Maybe we can match by username?
        _author = author_name(author)
        user = cls.get_by_username(_author, case_insensitive=True)
        if user:
            return user

    def update_lastlogin(self):
        """Update user lastlogin"""
        self.last_login = datetime.datetime.now()
        Session().add(self)
        log.debug('updated user %s lastlogin' % self.username)

    def get_api_data(self):
        """
        Common function for generating user related data for API
        """
        user = self
        data = dict(
            user_id=user.user_id,
            username=user.username,
            firstname=user.name,
            lastname=user.lastname,
            email=user.email,
            emails=user.emails,
            api_key=user.api_key,
            active=user.active,
            admin=user.admin,
            ldap_dn=user.ldap_dn,
            last_login=user.last_login,
            ip_addresses=user.ip_addresses
        )
        return data

    def __json__(self):
        data = dict(
            full_name=self.full_name,
            full_name_or_username=self.full_name_or_username,
            short_contact=self.short_contact,
            full_contact=self.full_contact
        )
        data.update(self.get_api_data())
        return data


class UserEmailMap(Base, BaseModel):
    __tablename__ = 'user_email_map'
    __table_args__ = (
        Index('uem_email_idx', 'email'),
        UniqueConstraint('email'),
        {'extend_existing': True, 'mysql_engine': 'InnoDB',
         'mysql_charset': 'utf8'}
    )
    __mapper_args__ = {}

    email_id = Column("email_id", Integer(), nullable=False, unique=True, default=None, primary_key=True)
    user_id = Column("user_id", Integer(), ForeignKey('users.user_id'), nullable=True, unique=None, default=None)
    _email = Column("email", String(255, convert_unicode=False, assert_unicode=None), nullable=True, unique=False, default=None)
    user = relationship('User', lazy='joined')

    @validates('_email')
    def validate_email(self, key, email):
        # check if this email is not main one
        main_email = Session().query(User).filter(User.email == email).scalar()
        if main_email is not None:
            raise AttributeError('email %s is present is user table' % email)
        return email

    @hybrid_property
    def email(self):
        return self._email

    @email.setter
    def email(self, val):
        self._email = val.lower() if val else None


class UserIpMap(Base, BaseModel):
    __tablename__ = 'user_ip_map'
    __table_args__ = (
        UniqueConstraint('user_id', 'ip_addr'),
        {'extend_existing': True, 'mysql_engine': 'InnoDB',
         'mysql_charset': 'utf8'}
    )
    __mapper_args__ = {}

    ip_id = Column("ip_id", Integer(), nullable=False, unique=True, default=None, primary_key=True)
    user_id = Column("user_id", Integer(), ForeignKey('users.user_id'), nullable=True, unique=None, default=None)
    ip_addr = Column("ip_addr", String(255, convert_unicode=False, assert_unicode=None), nullable=True, unique=False, default=None)
    active = Column("active", Boolean(), nullable=True, unique=None, default=True)
    user = relationship('User', lazy='joined')

    @classmethod
    def _get_ip_range(cls, ip_addr):
        from rhodecode.lib import ipaddr
        net = ipaddr.IPNetwork(address=ip_addr)
        return [str(net.network), str(net.broadcast)]

    def __json__(self):
        return dict(
          ip_addr=self.ip_addr,
          ip_range=self._get_ip_range(self.ip_addr)
        )


class UserLog(Base, BaseModel):
    __tablename__ = 'user_logs'
    __table_args__ = (
        {'extend_existing': True, 'mysql_engine': 'InnoDB',
         'mysql_charset': 'utf8'},
    )
    user_log_id = Column("user_log_id", Integer(), nullable=False, unique=True, default=None, primary_key=True)
    user_id = Column("user_id", Integer(), ForeignKey('users.user_id'), nullable=True, unique=None, default=None)
    username = Column("username", String(255, convert_unicode=False, assert_unicode=None), nullable=True, unique=None, default=None)
    repository_id = Column("repository_id", Integer(), ForeignKey('repositories.repo_id'), nullable=True)
    repository_name = Column("repository_name", String(255, convert_unicode=False, assert_unicode=None), nullable=True, unique=None, default=None)
    user_ip = Column("user_ip", String(255, convert_unicode=False, assert_unicode=None), nullable=True, unique=None, default=None)
    action = Column("action", UnicodeText(1200000, convert_unicode=False, assert_unicode=None), nullable=True, unique=None, default=None)
    action_date = Column("action_date", DateTime(timezone=False), nullable=True, unique=None, default=None)

    @property
    def action_as_day(self):
        return datetime.date(*self.action_date.timetuple()[:3])

    user = relationship('User')
    repository = relationship('Repository', cascade='')


class UserGroup(Base, BaseModel):
    __tablename__ = 'users_groups'
    __table_args__ = (
        {'extend_existing': True, 'mysql_engine': 'InnoDB',
         'mysql_charset': 'utf8'},
    )

    users_group_id = Column("users_group_id", Integer(), nullable=False, unique=True, default=None, primary_key=True)
    users_group_name = Column("users_group_name", String(255, convert_unicode=False, assert_unicode=None), nullable=False, unique=True, default=None)
    users_group_active = Column("users_group_active", Boolean(), nullable=True, unique=None, default=None)
    inherit_default_permissions = Column("users_group_inherit_default_permissions", Boolean(), nullable=False, unique=None, default=True)

    members = relationship('UserGroupMember', cascade="all, delete, delete-orphan", lazy="joined")
    users_group_to_perm = relationship('UserGroupToPerm', cascade='all')
    users_group_repo_to_perm = relationship('UserGroupRepoToPerm', cascade='all')

    def __unicode__(self):
        return u'<userGroup(%s)>' % (self.users_group_name)

    @classmethod
    def get_by_group_name(cls, group_name, cache=False,
                          case_insensitive=False):
        if case_insensitive:
            q = cls.query().filter(cls.users_group_name.ilike(group_name))
        else:
            q = cls.query().filter(cls.users_group_name == group_name)
        if cache:
            q = q.options(FromCache(
                            "sql_cache_short",
                            "get_user_%s" % _hash_key(group_name)
                          )
            )
        return q.scalar()

    @classmethod
    def get(cls, users_group_id, cache=False):
        users_group = cls.query()
        if cache:
            users_group = users_group.options(FromCache("sql_cache_short",
                                    "get_users_group_%s" % users_group_id))
        return users_group.get(users_group_id)

    def get_api_data(self):
        users_group = self

        data = dict(
            users_group_id=users_group.users_group_id,
            group_name=users_group.users_group_name,
            active=users_group.users_group_active,
        )

        return data


class UserGroupMember(Base, BaseModel):
    __tablename__ = 'users_groups_members'
    __table_args__ = (
        {'extend_existing': True, 'mysql_engine': 'InnoDB',
         'mysql_charset': 'utf8'},
    )

    users_group_member_id = Column("users_group_member_id", Integer(), nullable=False, unique=True, default=None, primary_key=True)
    users_group_id = Column("users_group_id", Integer(), ForeignKey('users_groups.users_group_id'), nullable=False, unique=None, default=None)
    user_id = Column("user_id", Integer(), ForeignKey('users.user_id'), nullable=False, unique=None, default=None)

    user = relationship('User', lazy='joined')
    users_group = relationship('UserGroup')

    def __init__(self, gr_id='', u_id=''):
        self.users_group_id = gr_id
        self.user_id = u_id


class RepositoryField(Base, BaseModel):
    __tablename__ = 'repositories_fields'
    __table_args__ = (
        UniqueConstraint('repository_id', 'field_key'),  # no-multi field
        {'extend_existing': True, 'mysql_engine': 'InnoDB',
         'mysql_charset': 'utf8'},
    )
    PREFIX = 'ex_'  # prefix used in form to not conflict with already existing fields

    repo_field_id = Column("repo_field_id", Integer(), nullable=False, unique=True, default=None, primary_key=True)
    repository_id = Column("repository_id", Integer(), ForeignKey('repositories.repo_id'), nullable=False, unique=None, default=None)
    field_key = Column("field_key", String(250, convert_unicode=False, assert_unicode=None))
    field_label = Column("field_label", String(1024, convert_unicode=False, assert_unicode=None), nullable=False)
    field_value = Column("field_value", String(10000, convert_unicode=False, assert_unicode=None), nullable=False)
    field_desc = Column("field_desc", String(1024, convert_unicode=False, assert_unicode=None), nullable=False)
    field_type = Column("field_type", String(256), nullable=False, unique=None)
    created_on = Column('created_on', DateTime(timezone=False), nullable=False, default=datetime.datetime.now)

    repository = relationship('Repository')

    @property
    def field_key_prefixed(self):
        return 'ex_%s' % self.field_key

    @classmethod
    def un_prefix_key(cls, key):
        if key.startswith(cls.PREFIX):
            return key[len(cls.PREFIX):]
        return key

    @classmethod
    def get_by_key_name(cls, key, repo):
        row = cls.query()\
                .filter(cls.repository == repo)\
                .filter(cls.field_key == key).scalar()
        return row


class Repository(Base, BaseModel):
    __tablename__ = 'repositories'
    __table_args__ = (
        UniqueConstraint('repo_name'),
        Index('r_repo_name_idx', 'repo_name'),
        {'extend_existing': True, 'mysql_engine': 'InnoDB',
         'mysql_charset': 'utf8'},
    )

    repo_id = Column("repo_id", Integer(), nullable=False, unique=True, default=None, primary_key=True)
    repo_name = Column("repo_name", String(255, convert_unicode=False, assert_unicode=None), nullable=False, unique=True, default=None)
    clone_uri = Column("clone_uri", String(255, convert_unicode=False, assert_unicode=None), nullable=True, unique=False, default=None)
    repo_type = Column("repo_type", String(255, convert_unicode=False, assert_unicode=None), nullable=False, unique=False, default=None)
    user_id = Column("user_id", Integer(), ForeignKey('users.user_id'), nullable=False, unique=False, default=None)
    private = Column("private", Boolean(), nullable=True, unique=None, default=None)
    enable_statistics = Column("statistics", Boolean(), nullable=True, unique=None, default=True)
    enable_downloads = Column("downloads", Boolean(), nullable=True, unique=None, default=True)
    description = Column("description", String(10000, convert_unicode=False, assert_unicode=None), nullable=True, unique=None, default=None)
    created_on = Column('created_on', DateTime(timezone=False), nullable=True, unique=None, default=datetime.datetime.now)
    updated_on = Column('updated_on', DateTime(timezone=False), nullable=True, unique=None, default=datetime.datetime.now)
    landing_rev = Column("landing_revision", String(255, convert_unicode=False, assert_unicode=None), nullable=False, unique=False, default=None)
    enable_locking = Column("enable_locking", Boolean(), nullable=False, unique=None, default=False)
    _locked = Column("locked", String(255, convert_unicode=False, assert_unicode=None), nullable=True, unique=False, default=None)
    _changeset_cache = Column("changeset_cache", LargeBinary(), nullable=True) #JSON data

    fork_id = Column("fork_id", Integer(), ForeignKey('repositories.repo_id'), nullable=True, unique=False, default=None)
    group_id = Column("group_id", Integer(), ForeignKey('groups.group_id'), nullable=True, unique=False, default=None)

    user = relationship('User')
    fork = relationship('Repository', remote_side=repo_id)
    group = relationship('RepoGroup')
    repo_to_perm = relationship('UserRepoToPerm', cascade='all', order_by='UserRepoToPerm.repo_to_perm_id')
    users_group_to_perm = relationship('UserGroupRepoToPerm', cascade='all')
    stats = relationship('Statistics', cascade='all', uselist=False)

    followers = relationship('UserFollowing',
                             primaryjoin='UserFollowing.follows_repo_id==Repository.repo_id',
                             cascade='all')
    extra_fields = relationship('RepositoryField',
                                cascade="all, delete, delete-orphan")

    logs = relationship('UserLog')
    comments = relationship('ChangesetComment', cascade="all, delete, delete-orphan")

    pull_requests_org = relationship('PullRequest',
                    primaryjoin='PullRequest.org_repo_id==Repository.repo_id',
                    cascade="all, delete, delete-orphan")

    pull_requests_other = relationship('PullRequest',
                    primaryjoin='PullRequest.other_repo_id==Repository.repo_id',
                    cascade="all, delete, delete-orphan")

    def __unicode__(self):
        return u"<%s('%s:%s')>" % (self.__class__.__name__, self.repo_id,
                                   self.repo_name)

    @hybrid_property
    def locked(self):
        # always should return [user_id, timelocked]
        if self._locked:
            _lock_info = self._locked.split(':')
            return int(_lock_info[0]), _lock_info[1]
        return [None, None]

    @locked.setter
    def locked(self, val):
        if val and isinstance(val, (list, tuple)):
            self._locked = ':'.join(map(str, val))
        else:
            self._locked = None

    @hybrid_property
    def changeset_cache(self):
        from rhodecode.lib.vcs.backends.base import EmptyChangeset
        dummy = EmptyChangeset().__json__()
        if not self._changeset_cache:
            return dummy
        try:
            return json.loads(self._changeset_cache)
        except TypeError:
            return dummy

    @changeset_cache.setter
    def changeset_cache(self, val):
        try:
            self._changeset_cache = json.dumps(val)
        except Exception:
            log.error(traceback.format_exc())

    @classmethod
    def url_sep(cls):
        return URL_SEP

    @classmethod
    def normalize_repo_name(cls, repo_name):
        """
        Normalizes os specific repo_name to the format internally stored inside
        dabatabase using URL_SEP

        :param cls:
        :param repo_name:
        """
        return cls.url_sep().join(repo_name.split(os.sep))

    @classmethod
    def get_by_repo_name(cls, repo_name):
        q = Session().query(cls).filter(cls.repo_name == repo_name)
        q = q.options(joinedload(Repository.fork))\
                .options(joinedload(Repository.user))\
                .options(joinedload(Repository.group))
        return q.scalar()

    @classmethod
    def get_by_full_path(cls, repo_full_path):
        repo_name = repo_full_path.split(cls.base_path(), 1)[-1]
        repo_name = cls.normalize_repo_name(repo_name)
        return cls.get_by_repo_name(repo_name.strip(URL_SEP))

    @classmethod
    def get_repo_forks(cls, repo_id):
        return cls.query().filter(Repository.fork_id == repo_id)

    @classmethod
    def base_path(cls):
        """
        Returns base path when all repos are stored

        :param cls:
        """
        q = Session().query(RhodeCodeUi)\
            .filter(RhodeCodeUi.ui_key == cls.url_sep())
        q = q.options(FromCache("sql_cache_short", "repository_repo_path"))
        return q.one().ui_value

    @property
    def forks(self):
        """
        Return forks of this repo
        """
        return Repository.get_repo_forks(self.repo_id)

    @property
    def parent(self):
        """
        Returns fork parent
        """
        return self.fork

    @property
    def just_name(self):
        return self.repo_name.split(Repository.url_sep())[-1]

    @property
    def groups_with_parents(self):
        groups = []
        if self.group is None:
            return groups

        cur_gr = self.group
        groups.insert(0, cur_gr)
        while 1:
            gr = getattr(cur_gr, 'parent_group', None)
            cur_gr = cur_gr.parent_group
            if gr is None:
                break
            groups.insert(0, gr)

        return groups

    @property
    def groups_and_repo(self):
        return self.groups_with_parents, self.just_name, self.repo_name

    @LazyProperty
    def repo_path(self):
        """
        Returns base full path for that repository means where it actually
        exists on a filesystem
        """
        q = Session().query(RhodeCodeUi).filter(RhodeCodeUi.ui_key ==
                                              Repository.url_sep())
        q = q.options(FromCache("sql_cache_short", "repository_repo_path"))
        return q.one().ui_value

    @property
    def repo_full_path(self):
        p = [self.repo_path]
        # we need to split the name by / since this is how we store the
        # names in the database, but that eventually needs to be converted
        # into a valid system path
        p += self.repo_name.split(Repository.url_sep())
        return os.path.join(*map(safe_unicode, p))

    @property
    def cache_keys(self):
        """
        Returns associated cache keys for that repo
        """
        return CacheInvalidation.query()\
            .filter(CacheInvalidation.cache_args == self.repo_name)\
            .order_by(CacheInvalidation.cache_key)\
            .all()

    def get_new_name(self, repo_name):
        """
        returns new full repository name based on assigned group and new new

        :param group_name:
        """
        path_prefix = self.group.full_path_splitted if self.group else []
        return Repository.url_sep().join(path_prefix + [repo_name])

    @property
    def _ui(self):
        """
        Creates an db based ui object for this repository
        """
        from rhodecode.lib.utils import make_ui
        return make_ui('db', clear_session=False)

    @classmethod
    def is_valid(cls, repo_name):
        """
        returns True if given repo name is a valid filesystem repository

        :param cls:
        :param repo_name:
        """
        from rhodecode.lib.utils import is_valid_repo

        return is_valid_repo(repo_name, cls.base_path())

    def get_api_data(self):
        """
        Common function for generating repo api data

        """
        repo = self
        data = dict(
            repo_id=repo.repo_id,
            repo_name=repo.repo_name,
            repo_type=repo.repo_type,
            clone_uri=repo.clone_uri,
            private=repo.private,
            created_on=repo.created_on,
            description=repo.description,
            landing_rev=repo.landing_rev,
            owner=repo.user.username,
            fork_of=repo.fork.repo_name if repo.fork else None,
            enable_statistics=repo.enable_statistics,
            enable_locking=repo.enable_locking,
            enable_downloads=repo.enable_downloads,
            last_changeset=repo.changeset_cache,
            locked_by=User.get(self.locked[0]).get_api_data() \
                if self.locked[0] else None,
            locked_date=time_to_datetime(self.locked[1]) \
                if self.locked[1] else None
        )
        rc_config = RhodeCodeSetting.get_app_settings()
        repository_fields = str2bool(rc_config.get('rhodecode_repository_fields'))
        if repository_fields:
            for f in self.extra_fields:
                data[f.field_key_prefixed] = f.field_value

        return data

    @classmethod
    def lock(cls, repo, user_id):
        repo.locked = [user_id, time.time()]
        Session().add(repo)
        Session().commit()

    @classmethod
    def unlock(cls, repo):
        repo.locked = None
        Session().add(repo)
        Session().commit()

    @classmethod
    def getlock(cls, repo):
        return repo.locked

    @property
    def last_db_change(self):
        return self.updated_on

    def clone_url(self, **override):
        from pylons import url
        from urlparse import urlparse
        import urllib
        parsed_url = urlparse(url('home', qualified=True))
        default_clone_uri = '%(scheme)s://%(user)s%(pass)s%(netloc)s%(prefix)s%(path)s'
        decoded_path = safe_unicode(urllib.unquote(parsed_url.path))
        args = {
           'user': '',
           'pass': '',
           'scheme': parsed_url.scheme,
           'netloc': parsed_url.netloc,
           'prefix': decoded_path,
           'path': self.repo_name
        }

        args.update(override)
        return default_clone_uri % args

    #==========================================================================
    # SCM PROPERTIES
    #==========================================================================

    def get_changeset(self, rev=None):
        return get_changeset_safe(self.scm_instance, rev)

    def get_landing_changeset(self):
        """
        Returns landing changeset, or if that doesn't exist returns the tip
        """
        cs = self.get_changeset(self.landing_rev) or self.get_changeset()
        return cs

    def update_changeset_cache(self, cs_cache=None):
        """
        Update cache of last changeset for repository, keys should be::

            short_id
            raw_id
            revision
            message
            date
            author

        :param cs_cache:
        """
        from rhodecode.lib.vcs.backends.base import BaseChangeset
        if cs_cache is None:
            cs_cache = EmptyChangeset()
            # use no-cache version here
            scm_repo = self.scm_instance_no_cache()
            if scm_repo:
                cs_cache = scm_repo.get_changeset()

        if isinstance(cs_cache, BaseChangeset):
            cs_cache = cs_cache.__json__()

<<<<<<< HEAD
        if (cs_cache != self.changeset_cache
            or not self.last_change
            or not self.changeset_cache):
            _default = datetime.datetime.fromtimestamp(0)
            last_change = cs_cache.get('date') or self.last_change or _default
            log.debug('updated repo %s with new cs cache %s' % (self, cs_cache))
=======
        if (cs_cache != self.changeset_cache or not self.changeset_cache):
            _default = datetime.datetime.fromtimestamp(0)
            last_change = cs_cache.get('date') or _default
            log.debug('updated repo %s with new cs cache %s'
                      % (self.repo_name, cs_cache))
>>>>>>> 789ff77f
            self.updated_on = last_change
            self.changeset_cache = cs_cache
            Session().add(self)
            Session().commit()
        else:
<<<<<<< HEAD
            log.debug('Skipping repo:%s already with latest changes' % self)
=======
            log.debug('Skipping repo:%s already with latest changes'
                      % self.repo_name)
>>>>>>> 789ff77f

    @property
    def tip(self):
        return self.get_changeset('tip')

    @property
    def author(self):
        return self.tip.author

    @property
    def last_change(self):
        return self.scm_instance.last_change

    def get_comments(self, revisions=None):
        """
        Returns comments for this repository grouped by revisions

        :param revisions: filter query by revisions only
        """
        cmts = ChangesetComment.query()\
            .filter(ChangesetComment.repo == self)
        if revisions:
            cmts = cmts.filter(ChangesetComment.revision.in_(revisions))
        grouped = defaultdict(list)
        for cmt in cmts.all():
            grouped[cmt.revision].append(cmt)
        return grouped

    def statuses(self, revisions=None):
        """
        Returns statuses for this repository

        :param revisions: list of revisions to get statuses for
        :type revisions: list
        """

        statuses = ChangesetStatus.query()\
            .filter(ChangesetStatus.repo == self)\
            .filter(ChangesetStatus.version == 0)
        if revisions:
            statuses = statuses.filter(ChangesetStatus.revision.in_(revisions))
        grouped = {}

        #maybe we have open new pullrequest without a status ?
        stat = ChangesetStatus.STATUS_UNDER_REVIEW
        status_lbl = ChangesetStatus.get_status_lbl(stat)
        for pr in PullRequest.query().filter(PullRequest.org_repo == self).all():
            for rev in pr.revisions:
                pr_id = pr.pull_request_id
                pr_repo = pr.other_repo.repo_name
                grouped[rev] = [stat, status_lbl, pr_id, pr_repo]

        for stat in statuses.all():
            pr_id = pr_repo = None
            if stat.pull_request:
                pr_id = stat.pull_request.pull_request_id
                pr_repo = stat.pull_request.other_repo.repo_name
            grouped[stat.revision] = [str(stat.status), stat.status_lbl,
                                      pr_id, pr_repo]
        return grouped

    def _repo_size(self):
        from rhodecode.lib import helpers as h
        log.debug('calculating repository size...')
        return h.format_byte_size(self.scm_instance.size)

    #==========================================================================
    # SCM CACHE INSTANCE
    #==========================================================================

    @property
    def invalidate(self):
        return CacheInvalidation.invalidate(self.repo_name)

    def set_invalidate(self):
        """
        set a cache for invalidation for this instance
        """
        CacheInvalidation.set_invalidate(repo_name=self.repo_name)

    def scm_instance_no_cache(self):
        return self.__get_instance()

    @LazyProperty
    def scm_instance_no_cache(self):
        return self.__get_instance()

    @LazyProperty
    def scm_instance(self):
        import rhodecode
        full_cache = str2bool(rhodecode.CONFIG.get('vcs_full_cache'))
        if full_cache:
            return self.scm_instance_cached()
        return self.__get_instance()

    def scm_instance_cached(self, cache_map=None):
        @cache_region('long_term')
        def _c(repo_name):
            return self.__get_instance()
        rn = self.repo_name
        log.debug('Getting cached instance of repo')

        if cache_map:
            # get using prefilled cache_map
            invalidate_repo = cache_map[self.repo_name]
            if invalidate_repo:
                invalidate_repo = (None if invalidate_repo.cache_active
                                   else invalidate_repo)
        else:
            # get from invalidate
            invalidate_repo = self.invalidate

        if invalidate_repo is not None:
            region_invalidate(_c, None, rn)
            # update our cache
            CacheInvalidation.set_valid(invalidate_repo.cache_key)
        return _c(rn)

    def __get_instance(self):
        repo_full_path = self.repo_full_path
        try:
            alias = get_scm(repo_full_path)[0]
            log.debug('Creating instance of %s repository from %s'
                      % (alias, repo_full_path))
            backend = get_backend(alias)
        except VCSError:
            log.error(traceback.format_exc())
            log.error('Perhaps this repository is in db and not in '
                      'filesystem run rescan repositories with '
                      '"destroy old data " option from admin panel')
            return

        if alias == 'hg':

            repo = backend(safe_str(repo_full_path), create=False,
                           baseui=self._ui)
            # skip hidden web repository
            if repo._get_hidden():
                return
        else:
            repo = backend(repo_full_path, create=False)

        return repo


class RepoGroup(Base, BaseModel):
    __tablename__ = 'groups'
    __table_args__ = (
        UniqueConstraint('group_name', 'group_parent_id'),
        CheckConstraint('group_id != group_parent_id'),
        {'extend_existing': True, 'mysql_engine': 'InnoDB',
         'mysql_charset': 'utf8'},
    )
    __mapper_args__ = {'order_by': 'group_name'}

    group_id = Column("group_id", Integer(), nullable=False, unique=True, default=None, primary_key=True)
    group_name = Column("group_name", String(255, convert_unicode=False, assert_unicode=None), nullable=False, unique=True, default=None)
    group_parent_id = Column("group_parent_id", Integer(), ForeignKey('groups.group_id'), nullable=True, unique=None, default=None)
    group_description = Column("group_description", String(10000, convert_unicode=False, assert_unicode=None), nullable=True, unique=None, default=None)
    enable_locking = Column("enable_locking", Boolean(), nullable=False, unique=None, default=False)

    repo_group_to_perm = relationship('UserRepoGroupToPerm', cascade='all', order_by='UserRepoGroupToPerm.group_to_perm_id')
    users_group_to_perm = relationship('UserGroupRepoGroupToPerm', cascade='all')

    parent_group = relationship('RepoGroup', remote_side=group_id)

    def __init__(self, group_name='', parent_group=None):
        self.group_name = group_name
        self.parent_group = parent_group

    def __unicode__(self):
        return u"<%s('%s:%s')>" % (self.__class__.__name__, self.group_id,
                                  self.group_name)

    @classmethod
    def groups_choices(cls, groups=None, show_empty_group=True):
        from webhelpers.html import literal as _literal
        if not groups:
            groups = cls.query().all()

        repo_groups = []
        if show_empty_group:
            repo_groups = [('-1', '-- %s --' % _('top level'))]
        sep = ' &raquo; '
        _name = lambda k: _literal(sep.join(k))

        repo_groups.extend([(x.group_id, _name(x.full_path_splitted))
                              for x in groups])

        repo_groups = sorted(repo_groups, key=lambda t: t[1].split(sep)[0])
        return repo_groups

    @classmethod
    def url_sep(cls):
        return URL_SEP

    @classmethod
    def get_by_group_name(cls, group_name, cache=False, case_insensitive=False):
        if case_insensitive:
            gr = cls.query()\
                .filter(cls.group_name.ilike(group_name))
        else:
            gr = cls.query()\
                .filter(cls.group_name == group_name)
        if cache:
            gr = gr.options(FromCache(
                            "sql_cache_short",
                            "get_group_%s" % _hash_key(group_name)
                            )
            )
        return gr.scalar()

    @property
    def parents(self):
        parents_recursion_limit = 5
        groups = []
        if self.parent_group is None:
            return groups
        cur_gr = self.parent_group
        groups.insert(0, cur_gr)
        cnt = 0
        while 1:
            cnt += 1
            gr = getattr(cur_gr, 'parent_group', None)
            cur_gr = cur_gr.parent_group
            if gr is None:
                break
            if cnt == parents_recursion_limit:
                # this will prevent accidental infinit loops
                log.error('group nested more than %s' %
                          parents_recursion_limit)
                break

            groups.insert(0, gr)
        return groups

    @property
    def children(self):
        return RepoGroup.query().filter(RepoGroup.parent_group == self)

    @property
    def name(self):
        return self.group_name.split(RepoGroup.url_sep())[-1]

    @property
    def full_path(self):
        return self.group_name

    @property
    def full_path_splitted(self):
        return self.group_name.split(RepoGroup.url_sep())

    @property
    def repositories(self):
        return Repository.query()\
                .filter(Repository.group == self)\
                .order_by(Repository.repo_name)

    @property
    def repositories_recursive_count(self):
        cnt = self.repositories.count()

        def children_count(group):
            cnt = 0
            for child in group.children:
                cnt += child.repositories.count()
                cnt += children_count(child)
            return cnt

        return cnt + children_count(self)

    def _recursive_objects(self, include_repos=True):
        all_ = []

        def _get_members(root_gr):
            if include_repos:
                for r in root_gr.repositories:
                    all_.append(r)
            childs = root_gr.children.all()
            if childs:
                for gr in childs:
                    all_.append(gr)
                    _get_members(gr)

        _get_members(self)
        return [self] + all_

    def recursive_groups_and_repos(self):
        """
        Recursive return all groups, with repositories in those groups
        """
        return self._recursive_objects()

    def recursive_groups(self):
        """
<<<<<<< HEAD
        Returns all children groups for this group including children of children 
=======
        Returns all children groups for this group including children of children
>>>>>>> 789ff77f
        """
        return self._recursive_objects(include_repos=False)

    def get_new_name(self, group_name):
        """
        returns new full group name based on parent and new name

        :param group_name:
        """
        path_prefix = (self.parent_group.full_path_splitted if
                       self.parent_group else [])
        return RepoGroup.url_sep().join(path_prefix + [group_name])


class Permission(Base, BaseModel):
    __tablename__ = 'permissions'
    __table_args__ = (
        Index('p_perm_name_idx', 'permission_name'),
        {'extend_existing': True, 'mysql_engine': 'InnoDB',
         'mysql_charset': 'utf8'},
    )
    PERMS = [
        ('repository.none', _('Repository no access')),
        ('repository.read', _('Repository read access')),
        ('repository.write', _('Repository write access')),
        ('repository.admin', _('Repository admin access')),

        ('group.none', _('Repository group no access')),
        ('group.read', _('Repository group read access')),
        ('group.write', _('Repository group write access')),
        ('group.admin', _('Repository group admin access')),

        ('hg.admin', _('RhodeCode Administrator')),
        ('hg.create.none', _('Repository creation disabled')),
        ('hg.create.repository', _('Repository creation enabled')),
        ('hg.fork.none', _('Repository forking disabled')),
        ('hg.fork.repository', _('Repository forking enabled')),
        ('hg.register.none', _('Register disabled')),
        ('hg.register.manual_activate', _('Register new user with RhodeCode '
                                          'with manual activation')),

        ('hg.register.auto_activate', _('Register new user with RhodeCode '
                                        'with auto activation')),
    ]

    # defines which permissions are more important higher the more important
    PERM_WEIGHTS = {
        'repository.none': 0,
        'repository.read': 1,
        'repository.write': 3,
        'repository.admin': 4,

        'group.none': 0,
        'group.read': 1,
        'group.write': 3,
        'group.admin': 4,

        'hg.fork.none': 0,
        'hg.fork.repository': 1,
        'hg.create.none': 0,
        'hg.create.repository':1
    }

    permission_id = Column("permission_id", Integer(), nullable=False, unique=True, default=None, primary_key=True)
    permission_name = Column("permission_name", String(255, convert_unicode=False, assert_unicode=None), nullable=True, unique=None, default=None)
    permission_longname = Column("permission_longname", String(255, convert_unicode=False, assert_unicode=None), nullable=True, unique=None, default=None)

    def __unicode__(self):
        return u"<%s('%s:%s')>" % (
            self.__class__.__name__, self.permission_id, self.permission_name
        )

    @classmethod
    def get_by_key(cls, key):
        return cls.query().filter(cls.permission_name == key).scalar()

    @classmethod
    def get_default_perms(cls, default_user_id):
        q = Session().query(UserRepoToPerm, Repository, cls)\
         .join((Repository, UserRepoToPerm.repository_id == Repository.repo_id))\
         .join((cls, UserRepoToPerm.permission_id == cls.permission_id))\
         .filter(UserRepoToPerm.user_id == default_user_id)

        return q.all()

    @classmethod
    def get_default_group_perms(cls, default_user_id):
        q = Session().query(UserRepoGroupToPerm, RepoGroup, cls)\
         .join((RepoGroup, UserRepoGroupToPerm.group_id == RepoGroup.group_id))\
         .join((cls, UserRepoGroupToPerm.permission_id == cls.permission_id))\
         .filter(UserRepoGroupToPerm.user_id == default_user_id)

        return q.all()


class UserRepoToPerm(Base, BaseModel):
    __tablename__ = 'repo_to_perm'
    __table_args__ = (
        UniqueConstraint('user_id', 'repository_id', 'permission_id'),
        {'extend_existing': True, 'mysql_engine': 'InnoDB',
         'mysql_charset': 'utf8'}
    )
    repo_to_perm_id = Column("repo_to_perm_id", Integer(), nullable=False, unique=True, default=None, primary_key=True)
    user_id = Column("user_id", Integer(), ForeignKey('users.user_id'), nullable=False, unique=None, default=None)
    permission_id = Column("permission_id", Integer(), ForeignKey('permissions.permission_id'), nullable=False, unique=None, default=None)
    repository_id = Column("repository_id", Integer(), ForeignKey('repositories.repo_id'), nullable=False, unique=None, default=None)

    user = relationship('User')
    repository = relationship('Repository')
    permission = relationship('Permission')

    @classmethod
    def create(cls, user, repository, permission):
        n = cls()
        n.user = user
        n.repository = repository
        n.permission = permission
        Session().add(n)
        return n

    def __unicode__(self):
        return u'<user:%s => %s >' % (self.user, self.repository)


class UserToPerm(Base, BaseModel):
    __tablename__ = 'user_to_perm'
    __table_args__ = (
        UniqueConstraint('user_id', 'permission_id'),
        {'extend_existing': True, 'mysql_engine': 'InnoDB',
         'mysql_charset': 'utf8'}
    )
    user_to_perm_id = Column("user_to_perm_id", Integer(), nullable=False, unique=True, default=None, primary_key=True)
    user_id = Column("user_id", Integer(), ForeignKey('users.user_id'), nullable=False, unique=None, default=None)
    permission_id = Column("permission_id", Integer(), ForeignKey('permissions.permission_id'), nullable=False, unique=None, default=None)

    user = relationship('User')
    permission = relationship('Permission', lazy='joined')


class UserGroupRepoToPerm(Base, BaseModel):
    __tablename__ = 'users_group_repo_to_perm'
    __table_args__ = (
        UniqueConstraint('repository_id', 'users_group_id', 'permission_id'),
        {'extend_existing': True, 'mysql_engine': 'InnoDB',
         'mysql_charset': 'utf8'}
    )
    users_group_to_perm_id = Column("users_group_to_perm_id", Integer(), nullable=False, unique=True, default=None, primary_key=True)
    users_group_id = Column("users_group_id", Integer(), ForeignKey('users_groups.users_group_id'), nullable=False, unique=None, default=None)
    permission_id = Column("permission_id", Integer(), ForeignKey('permissions.permission_id'), nullable=False, unique=None, default=None)
    repository_id = Column("repository_id", Integer(), ForeignKey('repositories.repo_id'), nullable=False, unique=None, default=None)

    users_group = relationship('UserGroup')
    permission = relationship('Permission')
    repository = relationship('Repository')

    @classmethod
    def create(cls, users_group, repository, permission):
        n = cls()
        n.users_group = users_group
        n.repository = repository
        n.permission = permission
        Session().add(n)
        return n

    def __unicode__(self):
        return u'<userGroup:%s => %s >' % (self.users_group, self.repository)


class UserGroupToPerm(Base, BaseModel):
    __tablename__ = 'users_group_to_perm'
    __table_args__ = (
        UniqueConstraint('users_group_id', 'permission_id',),
        {'extend_existing': True, 'mysql_engine': 'InnoDB',
         'mysql_charset': 'utf8'}
    )
    users_group_to_perm_id = Column("users_group_to_perm_id", Integer(), nullable=False, unique=True, default=None, primary_key=True)
    users_group_id = Column("users_group_id", Integer(), ForeignKey('users_groups.users_group_id'), nullable=False, unique=None, default=None)
    permission_id = Column("permission_id", Integer(), ForeignKey('permissions.permission_id'), nullable=False, unique=None, default=None)

    users_group = relationship('UserGroup')
    permission = relationship('Permission')


class UserRepoGroupToPerm(Base, BaseModel):
    __tablename__ = 'user_repo_group_to_perm'
    __table_args__ = (
        UniqueConstraint('user_id', 'group_id', 'permission_id'),
        {'extend_existing': True, 'mysql_engine': 'InnoDB',
         'mysql_charset': 'utf8'}
    )

    group_to_perm_id = Column("group_to_perm_id", Integer(), nullable=False, unique=True, default=None, primary_key=True)
    user_id = Column("user_id", Integer(), ForeignKey('users.user_id'), nullable=False, unique=None, default=None)
    group_id = Column("group_id", Integer(), ForeignKey('groups.group_id'), nullable=False, unique=None, default=None)
    permission_id = Column("permission_id", Integer(), ForeignKey('permissions.permission_id'), nullable=False, unique=None, default=None)

    user = relationship('User')
    group = relationship('RepoGroup')
    permission = relationship('Permission')


class UserGroupRepoGroupToPerm(Base, BaseModel):
    __tablename__ = 'users_group_repo_group_to_perm'
    __table_args__ = (
        UniqueConstraint('users_group_id', 'group_id'),
        {'extend_existing': True, 'mysql_engine': 'InnoDB',
         'mysql_charset': 'utf8'}
    )

    users_group_repo_group_to_perm_id = Column("users_group_repo_group_to_perm_id", Integer(), nullable=False, unique=True, default=None, primary_key=True)
    users_group_id = Column("users_group_id", Integer(), ForeignKey('users_groups.users_group_id'), nullable=False, unique=None, default=None)
    group_id = Column("group_id", Integer(), ForeignKey('groups.group_id'), nullable=False, unique=None, default=None)
    permission_id = Column("permission_id", Integer(), ForeignKey('permissions.permission_id'), nullable=False, unique=None, default=None)

    users_group = relationship('UserGroup')
    permission = relationship('Permission')
    group = relationship('RepoGroup')


class Statistics(Base, BaseModel):
    __tablename__ = 'statistics'
    __table_args__ = (
         UniqueConstraint('repository_id'),
         {'extend_existing': True, 'mysql_engine': 'InnoDB',
          'mysql_charset': 'utf8'}
    )
    stat_id = Column("stat_id", Integer(), nullable=False, unique=True, default=None, primary_key=True)
    repository_id = Column("repository_id", Integer(), ForeignKey('repositories.repo_id'), nullable=False, unique=True, default=None)
    stat_on_revision = Column("stat_on_revision", Integer(), nullable=False)
    commit_activity = Column("commit_activity", LargeBinary(1000000), nullable=False)#JSON data
    commit_activity_combined = Column("commit_activity_combined", LargeBinary(), nullable=False)#JSON data
    languages = Column("languages", LargeBinary(1000000), nullable=False)#JSON data

    repository = relationship('Repository', single_parent=True)


class UserFollowing(Base, BaseModel):
    __tablename__ = 'user_followings'
    __table_args__ = (
        UniqueConstraint('user_id', 'follows_repository_id'),
        UniqueConstraint('user_id', 'follows_user_id'),
        {'extend_existing': True, 'mysql_engine': 'InnoDB',
         'mysql_charset': 'utf8'}
    )

    user_following_id = Column("user_following_id", Integer(), nullable=False, unique=True, default=None, primary_key=True)
    user_id = Column("user_id", Integer(), ForeignKey('users.user_id'), nullable=False, unique=None, default=None)
    follows_repo_id = Column("follows_repository_id", Integer(), ForeignKey('repositories.repo_id'), nullable=True, unique=None, default=None)
    follows_user_id = Column("follows_user_id", Integer(), ForeignKey('users.user_id'), nullable=True, unique=None, default=None)
    follows_from = Column('follows_from', DateTime(timezone=False), nullable=True, unique=None, default=datetime.datetime.now)

    user = relationship('User', primaryjoin='User.user_id==UserFollowing.user_id')

    follows_user = relationship('User', primaryjoin='User.user_id==UserFollowing.follows_user_id')
    follows_repository = relationship('Repository', order_by='Repository.repo_name')

    @classmethod
    def get_repo_followers(cls, repo_id):
        return cls.query().filter(cls.follows_repo_id == repo_id)


class CacheInvalidation(Base, BaseModel):
    __tablename__ = 'cache_invalidation'
    __table_args__ = (
        UniqueConstraint('cache_key'),
        Index('key_idx', 'cache_key'),
        {'extend_existing': True, 'mysql_engine': 'InnoDB',
         'mysql_charset': 'utf8'},
    )
    # cache_id, not used
    cache_id = Column("cache_id", Integer(), nullable=False, unique=True, default=None, primary_key=True)
    # cache_key as created by _get_cache_key
    cache_key = Column("cache_key", String(255, convert_unicode=False, assert_unicode=None), nullable=True, unique=None, default=None)
    # cache_args is usually a repo_name, possibly with _README/_RSS/_ATOM suffix
    cache_args = Column("cache_args", String(255, convert_unicode=False, assert_unicode=None), nullable=True, unique=None, default=None)
    # instance sets cache_active True when it is caching, other instances set cache_active to False to invalidate
    cache_active = Column("cache_active", Boolean(), nullable=True, unique=None, default=False)

    def __init__(self, cache_key, cache_args=''):
        self.cache_key = cache_key
        self.cache_args = cache_args
        self.cache_active = False

    def __unicode__(self):
        return u"<%s('%s:%s')>" % (self.__class__.__name__,
                                  self.cache_id, self.cache_key)

    def get_prefix(self):
        """
        Guess prefix that might have been used in _get_cache_key to generate self.cache_key .
        Only used for informational purposes in repo_edit.html .
        """
        _split = self.cache_key.split(self.cache_args, 1)
        if len(_split) == 2:
            return _split[0]
        return ''

    @classmethod
    def _get_cache_key(cls, key):
        """
        Wrapper for generating a unique cache key for this instance and "key".
        """
        import rhodecode
        prefix = rhodecode.CONFIG.get('instance_id', '')
        return "%s%s" % (prefix, key)

    @classmethod
    def _get_or_create_inv_obj(cls, key, repo_name, commit=True):
        inv_obj = Session().query(cls).filter(cls.cache_key == key).scalar()
        if not inv_obj:
            try:
                inv_obj = CacheInvalidation(key, repo_name)
                Session().add(inv_obj)
                if commit:
                    Session().commit()
            except Exception:
                log.error(traceback.format_exc())
                Session().rollback()
        return inv_obj

    @classmethod
    def invalidate(cls, key):
        """
        Returns Invalidation object if this given key should be invalidated
        None otherwise. `cache_active = False` means that this cache
        state is not valid and needs to be invalidated

        :param key:
        """
        repo_name = key
        repo_name = remove_suffix(repo_name, '_README')
        repo_name = remove_suffix(repo_name, '_RSS')
        repo_name = remove_suffix(repo_name, '_ATOM')

        cache_key = cls._get_cache_key(key)
        inv = cls._get_or_create_inv_obj(cache_key, repo_name)

        if inv and not inv.cache_active:
            return inv

    @classmethod
    def set_invalidate(cls, key=None, repo_name=None):
        """
        Mark this Cache key for invalidation, either by key or whole
        cache sets based on repo_name

        :param key:
        """
        invalidated_keys = []
        if key:
            assert not repo_name
            cache_key = cls._get_cache_key(key)
            inv_objs = Session().query(cls).filter(cls.cache_key == cache_key).all()
        else:
            assert repo_name
            inv_objs = Session().query(cls).filter(cls.cache_args == repo_name).all()

        try:
            for inv_obj in inv_objs:
                inv_obj.cache_active = False
                log.debug('marking %s key for invalidation based on key=%s,repo_name=%s'
                  % (inv_obj, key, safe_str(repo_name)))
                invalidated_keys.append(inv_obj.cache_key)
                Session().add(inv_obj)
            Session().commit()
        except Exception:
            log.error(traceback.format_exc())
            Session().rollback()
        return invalidated_keys

    @classmethod
    def set_valid(cls, key):
        """
        Mark this cache key as active and currently cached

        :param key:
        """
        inv_obj = cls.query().filter(cls.cache_key == key).scalar()
        inv_obj.cache_active = True
        Session().add(inv_obj)
        Session().commit()

    @classmethod
    def get_cache_map(cls):

        class cachemapdict(dict):

            def __init__(self, *args, **kwargs):
                self.fixkey = kwargs.pop('fixkey', False)
                super(cachemapdict, self).__init__(*args, **kwargs)

            def __getattr__(self, name):
                cache_key = name
                if self.fixkey:
                    cache_key = cls._get_cache_key(name)
                if cache_key in self.__dict__:
                    return self.__dict__[cache_key]
                else:
                    return self[cache_key]

            def __getitem__(self, name):
                cache_key = name
                if self.fixkey:
                    cache_key = cls._get_cache_key(name)
                try:
                    return super(cachemapdict, self).__getitem__(cache_key)
                except KeyError:
                    return None

        cache_map = cachemapdict(fixkey=True)
        for obj in cls.query().all():
            cache_map[obj.cache_key] = cachemapdict(obj.get_dict())
        return cache_map


class ChangesetComment(Base, BaseModel):
    __tablename__ = 'changeset_comments'
    __table_args__ = (
        Index('cc_revision_idx', 'revision'),
        {'extend_existing': True, 'mysql_engine': 'InnoDB',
         'mysql_charset': 'utf8'},
    )
    comment_id = Column('comment_id', Integer(), nullable=False, primary_key=True)
    repo_id = Column('repo_id', Integer(), ForeignKey('repositories.repo_id'), nullable=False)
    revision = Column('revision', String(40), nullable=True)
    pull_request_id = Column("pull_request_id", Integer(), ForeignKey('pull_requests.pull_request_id'), nullable=True)
    line_no = Column('line_no', Unicode(10), nullable=True)
    hl_lines = Column('hl_lines', Unicode(512), nullable=True)
    f_path = Column('f_path', Unicode(1000), nullable=True)
    user_id = Column('user_id', Integer(), ForeignKey('users.user_id'), nullable=False)
    text = Column('text', UnicodeText(25000), nullable=False)
    created_on = Column('created_on', DateTime(timezone=False), nullable=False, default=datetime.datetime.now)
    modified_at = Column('modified_at', DateTime(timezone=False), nullable=False, default=datetime.datetime.now)

    author = relationship('User', lazy='joined')
    repo = relationship('Repository')
    status_change = relationship('ChangesetStatus', cascade="all, delete, delete-orphan")
    pull_request = relationship('PullRequest', lazy='joined')

    @classmethod
    def get_users(cls, revision=None, pull_request_id=None):
        """
        Returns user associated with this ChangesetComment. ie those
        who actually commented

        :param cls:
        :param revision:
        """
        q = Session().query(User)\
                .join(ChangesetComment.author)
        if revision:
            q = q.filter(cls.revision == revision)
        elif pull_request_id:
            q = q.filter(cls.pull_request_id == pull_request_id)
        return q.all()


class ChangesetStatus(Base, BaseModel):
    __tablename__ = 'changeset_statuses'
    __table_args__ = (
        Index('cs_revision_idx', 'revision'),
        Index('cs_version_idx', 'version'),
        UniqueConstraint('repo_id', 'revision', 'version'),
        {'extend_existing': True, 'mysql_engine': 'InnoDB',
         'mysql_charset': 'utf8'}
    )
    STATUS_NOT_REVIEWED = DEFAULT = 'not_reviewed'
    STATUS_APPROVED = 'approved'
    STATUS_REJECTED = 'rejected'
    STATUS_UNDER_REVIEW = 'under_review'

    STATUSES = [
        (STATUS_NOT_REVIEWED, _("Not Reviewed")),  # (no icon) and default
        (STATUS_APPROVED, _("Approved")),
        (STATUS_REJECTED, _("Rejected")),
        (STATUS_UNDER_REVIEW, _("Under Review")),
    ]

    changeset_status_id = Column('changeset_status_id', Integer(), nullable=False, primary_key=True)
    repo_id = Column('repo_id', Integer(), ForeignKey('repositories.repo_id'), nullable=False)
    user_id = Column("user_id", Integer(), ForeignKey('users.user_id'), nullable=False, unique=None)
    revision = Column('revision', String(40), nullable=False)
    status = Column('status', String(128), nullable=False, default=DEFAULT)
    changeset_comment_id = Column('changeset_comment_id', Integer(), ForeignKey('changeset_comments.comment_id'))
    modified_at = Column('modified_at', DateTime(), nullable=False, default=datetime.datetime.now)
    version = Column('version', Integer(), nullable=False, default=0)
    pull_request_id = Column("pull_request_id", Integer(), ForeignKey('pull_requests.pull_request_id'), nullable=True)

    author = relationship('User', lazy='joined')
    repo = relationship('Repository')
    comment = relationship('ChangesetComment', lazy='joined')
    pull_request = relationship('PullRequest', lazy='joined')

    def __unicode__(self):
        return u"<%s('%s:%s')>" % (
            self.__class__.__name__,
            self.status, self.author
        )

    @classmethod
    def get_status_lbl(cls, value):
        return dict(cls.STATUSES).get(value)

    @property
    def status_lbl(self):
        return ChangesetStatus.get_status_lbl(self.status)


class PullRequest(Base, BaseModel):
    __tablename__ = 'pull_requests'
    __table_args__ = (
        {'extend_existing': True, 'mysql_engine': 'InnoDB',
         'mysql_charset': 'utf8'},
    )

    STATUS_NEW = u'new'
    STATUS_OPEN = u'open'
    STATUS_CLOSED = u'closed'

    pull_request_id = Column('pull_request_id', Integer(), nullable=False, primary_key=True)
    title = Column('title', Unicode(256), nullable=True)
    description = Column('description', UnicodeText(10240), nullable=True)
    status = Column('status', Unicode(256), nullable=False, default=STATUS_NEW)
    created_on = Column('created_on', DateTime(timezone=False), nullable=False, default=datetime.datetime.now)
    updated_on = Column('updated_on', DateTime(timezone=False), nullable=False, default=datetime.datetime.now)
    user_id = Column("user_id", Integer(), ForeignKey('users.user_id'), nullable=False, unique=None)
    _revisions = Column('revisions', UnicodeText(20500))  # 500 revisions max
    org_repo_id = Column('org_repo_id', Integer(), ForeignKey('repositories.repo_id'), nullable=False)
    org_ref = Column('org_ref', Unicode(256), nullable=False)
    other_repo_id = Column('other_repo_id', Integer(), ForeignKey('repositories.repo_id'), nullable=False)
    other_ref = Column('other_ref', Unicode(256), nullable=False)

    @hybrid_property
    def revisions(self):
        return self._revisions.split(':')

    @revisions.setter
    def revisions(self, val):
        self._revisions = ':'.join(val)

    @property
    def org_ref_parts(self):
        return self.org_ref.split(':')

    @property
    def other_ref_parts(self):
        return self.other_ref.split(':')

    author = relationship('User', lazy='joined')
    reviewers = relationship('PullRequestReviewers',
                             cascade="all, delete, delete-orphan")
    org_repo = relationship('Repository', primaryjoin='PullRequest.org_repo_id==Repository.repo_id')
    other_repo = relationship('Repository', primaryjoin='PullRequest.other_repo_id==Repository.repo_id')
    statuses = relationship('ChangesetStatus')
    comments = relationship('ChangesetComment',
                             cascade="all, delete, delete-orphan")

    def is_closed(self):
        return self.status == self.STATUS_CLOSED

    @property
    def last_review_status(self):
        return self.statuses[-1].status if self.statuses else ''

    def __json__(self):
        return dict(
          revisions=self.revisions
        )


class PullRequestReviewers(Base, BaseModel):
    __tablename__ = 'pull_request_reviewers'
    __table_args__ = (
        {'extend_existing': True, 'mysql_engine': 'InnoDB',
         'mysql_charset': 'utf8'},
    )

    def __init__(self, user=None, pull_request=None):
        self.user = user
        self.pull_request = pull_request

    pull_requests_reviewers_id = Column('pull_requests_reviewers_id', Integer(), nullable=False, primary_key=True)
    pull_request_id = Column("pull_request_id", Integer(), ForeignKey('pull_requests.pull_request_id'), nullable=False)
    user_id = Column("user_id", Integer(), ForeignKey('users.user_id'), nullable=True)

    user = relationship('User')
    pull_request = relationship('PullRequest')


class Notification(Base, BaseModel):
    __tablename__ = 'notifications'
    __table_args__ = (
        Index('notification_type_idx', 'type'),
        {'extend_existing': True, 'mysql_engine': 'InnoDB',
         'mysql_charset': 'utf8'},
    )

    TYPE_CHANGESET_COMMENT = u'cs_comment'
    TYPE_MESSAGE = u'message'
    TYPE_MENTION = u'mention'
    TYPE_REGISTRATION = u'registration'
    TYPE_PULL_REQUEST = u'pull_request'
    TYPE_PULL_REQUEST_COMMENT = u'pull_request_comment'

    notification_id = Column('notification_id', Integer(), nullable=False, primary_key=True)
    subject = Column('subject', Unicode(512), nullable=True)
    body = Column('body', UnicodeText(50000), nullable=True)
    created_by = Column("created_by", Integer(), ForeignKey('users.user_id'), nullable=True)
    created_on = Column('created_on', DateTime(timezone=False), nullable=False, default=datetime.datetime.now)
    type_ = Column('type', Unicode(256))

    created_by_user = relationship('User')
    notifications_to_users = relationship('UserNotification', lazy='joined',
                                          cascade="all, delete, delete-orphan")

    @property
    def recipients(self):
        return [x.user for x in UserNotification.query()\
                .filter(UserNotification.notification == self)\
                .order_by(UserNotification.user_id.asc()).all()]

    @classmethod
    def create(cls, created_by, subject, body, recipients, type_=None):
        if type_ is None:
            type_ = Notification.TYPE_MESSAGE

        notification = cls()
        notification.created_by_user = created_by
        notification.subject = subject
        notification.body = body
        notification.type_ = type_
        notification.created_on = datetime.datetime.now()

        for u in recipients:
            assoc = UserNotification()
            assoc.notification = notification
            u.notifications.append(assoc)
        Session().add(notification)
        return notification

    @property
    def description(self):
        from rhodecode.model.notification import NotificationModel
        return NotificationModel().make_description(self)


class UserNotification(Base, BaseModel):
    __tablename__ = 'user_to_notification'
    __table_args__ = (
        UniqueConstraint('user_id', 'notification_id'),
        {'extend_existing': True, 'mysql_engine': 'InnoDB',
         'mysql_charset': 'utf8'}
    )
    user_id = Column('user_id', Integer(), ForeignKey('users.user_id'), primary_key=True)
    notification_id = Column("notification_id", Integer(), ForeignKey('notifications.notification_id'), primary_key=True)
    read = Column('read', Boolean, default=False)
    sent_on = Column('sent_on', DateTime(timezone=False), nullable=True, unique=None)

    user = relationship('User', lazy="joined")
    notification = relationship('Notification', lazy="joined",
                                order_by=lambda: Notification.created_on.desc(),)

    def mark_as_read(self):
        self.read = True
        Session().add(self)


class DbMigrateVersion(Base, BaseModel):
    __tablename__ = 'db_migrate_version'
    __table_args__ = (
        {'extend_existing': True, 'mysql_engine': 'InnoDB',
         'mysql_charset': 'utf8'},
    )
    repository_id = Column('repository_id', String(250), primary_key=True)
    repository_path = Column('repository_path', Text)
    version = Column('version', Integer)<|MERGE_RESOLUTION|>--- conflicted
+++ resolved
@@ -1059,31 +1059,18 @@
         if isinstance(cs_cache, BaseChangeset):
             cs_cache = cs_cache.__json__()
 
-<<<<<<< HEAD
-        if (cs_cache != self.changeset_cache
-            or not self.last_change
-            or not self.changeset_cache):
-            _default = datetime.datetime.fromtimestamp(0)
-            last_change = cs_cache.get('date') or self.last_change or _default
-            log.debug('updated repo %s with new cs cache %s' % (self, cs_cache))
-=======
         if (cs_cache != self.changeset_cache or not self.changeset_cache):
             _default = datetime.datetime.fromtimestamp(0)
             last_change = cs_cache.get('date') or _default
             log.debug('updated repo %s with new cs cache %s'
                       % (self.repo_name, cs_cache))
->>>>>>> 789ff77f
             self.updated_on = last_change
             self.changeset_cache = cs_cache
             Session().add(self)
             Session().commit()
         else:
-<<<<<<< HEAD
-            log.debug('Skipping repo:%s already with latest changes' % self)
-=======
             log.debug('Skipping repo:%s already with latest changes'
                       % self.repo_name)
->>>>>>> 789ff77f
 
     @property
     def tip(self):
@@ -1164,10 +1151,6 @@
         """
         CacheInvalidation.set_invalidate(repo_name=self.repo_name)
 
-    def scm_instance_no_cache(self):
-        return self.__get_instance()
-
-    @LazyProperty
     def scm_instance_no_cache(self):
         return self.__get_instance()
 
@@ -1379,11 +1362,7 @@
 
     def recursive_groups(self):
         """
-<<<<<<< HEAD
-        Returns all children groups for this group including children of children 
-=======
         Returns all children groups for this group including children of children
->>>>>>> 789ff77f
         """
         return self._recursive_objects(include_repos=False)
 
