# -*- coding: utf-8 -*-
"""
    rhodecode.model.scm
    ~~~~~~~~~~~~~~~~~~~

    Scm model for RhodeCode

    :created_on: Apr 9, 2010
    :author: marcink
    :copyright: (C) 2010-2012 Marcin Kuzminski <marcin@python-works.com>
    :license: GPLv3, see COPYING for more details.
"""
# This program is free software: you can redistribute it and/or modify
# it under the terms of the GNU General Public License as published by
# the Free Software Foundation, either version 3 of the License, or
# (at your option) any later version.
#
# This program is distributed in the hope that it will be useful,
# but WITHOUT ANY WARRANTY; without even the implied warranty of
# MERCHANTABILITY or FITNESS FOR A PARTICULAR PURPOSE.  See the
# GNU General Public License for more details.
#
# You should have received a copy of the GNU General Public License
# along with this program.  If not, see <http://www.gnu.org/licenses/>.
import os
import time
import traceback
import logging
import cStringIO

from rhodecode.lib.vcs import get_backend
from rhodecode.lib.vcs.exceptions import RepositoryError
from rhodecode.lib.vcs.utils.lazy import LazyProperty
from rhodecode.lib.vcs.nodes import FileNode

from rhodecode import BACKENDS
from rhodecode.lib import helpers as h
from rhodecode.lib import safe_str
from rhodecode.lib.auth import HasRepoPermissionAny, HasReposGroupPermissionAny
from rhodecode.lib.utils import get_repos as get_filesystem_repos, make_ui, \
    action_logger, EmptyChangeset
from rhodecode.model import BaseModel
from rhodecode.model.db import Repository, RhodeCodeUi, CacheInvalidation, \
    UserFollowing, UserLog, User, RepoGroup

log = logging.getLogger(__name__)


class UserTemp(object):
    def __init__(self, user_id):
        self.user_id = user_id

    def __repr__(self):
        return "<%s('id:%s')>" % (self.__class__.__name__, self.user_id)


class RepoTemp(object):
    def __init__(self, repo_id):
        self.repo_id = repo_id

    def __repr__(self):
        return "<%s('id:%s')>" % (self.__class__.__name__, self.repo_id)


class CachedRepoList(object):

    def __init__(self, db_repo_list, repos_path, order_by=None):
        self.db_repo_list = db_repo_list
        self.repos_path = repos_path
        self.order_by = order_by
        self.reversed = (order_by or '').startswith('-')

    def __len__(self):
        return len(self.db_repo_list)

    def __repr__(self):
        return '<%s (%s)>' % (self.__class__.__name__, self.__len__())

    def __iter__(self):
        for dbr in self.db_repo_list:
            scmr = dbr.scm_instance_cached
            # check permission at this level
            if not HasRepoPermissionAny(
                'repository.read', 'repository.write', 'repository.admin'
            )(dbr.repo_name, 'get repo check'):
                continue

            if scmr is None:
                log.error(
                    '%s this repository is present in database but it '
                    'cannot be created as an scm instance' % dbr.repo_name
                )
                continue

            last_change = scmr.last_change
            tip = h.get_changeset_safe(scmr, 'tip')

            tmp_d = {}
            tmp_d['name'] = dbr.repo_name
            tmp_d['name_sort'] = tmp_d['name'].lower()
            tmp_d['description'] = dbr.description
            tmp_d['description_sort'] = tmp_d['description']
            tmp_d['last_change'] = last_change
            tmp_d['last_change_sort'] = time.mktime(last_change.timetuple())
            tmp_d['tip'] = tip.raw_id
            tmp_d['tip_sort'] = tip.revision
            tmp_d['rev'] = tip.revision
            tmp_d['contact'] = dbr.user.full_contact
            tmp_d['contact_sort'] = tmp_d['contact']
            tmp_d['owner_sort'] = tmp_d['contact']
            tmp_d['repo_archives'] = list(scmr._get_archives())
            tmp_d['last_msg'] = tip.message
            tmp_d['author'] = tip.author
            tmp_d['dbrepo'] = dbr.get_dict()
            tmp_d['dbrepo_fork'] = dbr.fork.get_dict() if dbr.fork else {}
            yield tmp_d


class GroupList(object):

    def __init__(self, db_repo_group_list):
        self.db_repo_group_list = db_repo_group_list

    def __len__(self):
        return len(self.db_repo_group_list)

    def __repr__(self):
        return '<%s (%s)>' % (self.__class__.__name__, self.__len__())

    def __iter__(self):
        for dbgr in self.db_repo_group_list:
            # check permission at this level
            if not HasReposGroupPermissionAny(
                'group.read', 'group.write', 'group.admin'
            )(dbgr.group_name, 'get group repo check'):
                continue

            yield dbgr


class ScmModel(BaseModel):
    """
    Generic Scm Model
    """

    def __get_repo(self, instance):
        cls = Repository
        if isinstance(instance, cls):
            return instance
        elif isinstance(instance, int) or str(instance).isdigit():
            return cls.get(instance)
        elif isinstance(instance, basestring):
            return cls.get_by_repo_name(instance)
        elif instance:
            raise Exception('given object must be int, basestr or Instance'
                            ' of %s got %s' % (type(cls), type(instance)))

    @LazyProperty
    def repos_path(self):
        """
        Get's the repositories root path from database
        """

        q = self.sa.query(RhodeCodeUi).filter(RhodeCodeUi.ui_key == '/').one()

        return q.ui_value

    def repo_scan(self, repos_path=None):
        """
        Listing of repositories in given path. This path should not be a
        repository itself. Return a dictionary of repository objects

        :param repos_path: path to directory containing repositories
        """

        if repos_path is None:
            repos_path = self.repos_path

<<<<<<< HEAD
        log.info('scanning for repositories in %s', repos_path)
=======
        log.info('scanning for repositories in %s' % repos_path)
>>>>>>> 52942387

        baseui = make_ui('db')
        repos = {}

        for name, path in get_filesystem_repos(repos_path, recursive=True):

            # name need to be decomposed and put back together using the /
            # since this is internal storage separator for rhodecode
            name = Repository.url_sep().join(name.split(os.sep))

            try:
                if name in repos:
                    raise RepositoryError('Duplicate repository name %s '
                                          'found in %s' % (name, path))
                else:

                    klass = get_backend(path[0])

                    if path[0] == 'hg' and path[0] in BACKENDS.keys():
                        repos[name] = klass(safe_str(path[1]), baseui=baseui)

                    if path[0] == 'git' and path[0] in BACKENDS.keys():
                        repos[name] = klass(path[1])
            except OSError:
                continue

        return repos

    def get_repos(self, all_repos=None, sort_key=None):
        """
        Get all repos from db and for each repo create it's
        backend instance and fill that backed with information from database

        :param all_repos: list of repository names as strings
            give specific repositories list, good for filtering
        """
        if all_repos is None:
            all_repos = self.sa.query(Repository)\
                        .filter(Repository.group_id == None)\
                        .order_by(Repository.repo_name).all()

        repo_iter = CachedRepoList(all_repos, repos_path=self.repos_path,
                                   order_by=sort_key)

        return repo_iter

    def get_repos_groups(self, all_groups=None):
        if all_groups is None:
            all_groups = RepoGroup.query()\
                .filter(RepoGroup.group_parent_id == None).all()
        group_iter = GroupList(all_groups)

        return group_iter

    def mark_for_invalidation(self, repo_name):
        """Puts cache invalidation task into db for
        further global cache invalidation

        :param repo_name: this repo that should invalidation take place
        """
        CacheInvalidation.set_invalidate(repo_name)
        CacheInvalidation.set_invalidate(repo_name + "_README")

    def toggle_following_repo(self, follow_repo_id, user_id):

        f = self.sa.query(UserFollowing)\
            .filter(UserFollowing.follows_repo_id == follow_repo_id)\
            .filter(UserFollowing.user_id == user_id).scalar()

        if f is not None:
            try:
                self.sa.delete(f)
                action_logger(UserTemp(user_id),
                              'stopped_following_repo',
                              RepoTemp(follow_repo_id))
                return
            except:
                log.error(traceback.format_exc())
                raise

        try:
            f = UserFollowing()
            f.user_id = user_id
            f.follows_repo_id = follow_repo_id
            self.sa.add(f)

            action_logger(UserTemp(user_id),
                          'started_following_repo',
                          RepoTemp(follow_repo_id))
        except:
            log.error(traceback.format_exc())
            raise

    def toggle_following_user(self, follow_user_id, user_id):
        f = self.sa.query(UserFollowing)\
            .filter(UserFollowing.follows_user_id == follow_user_id)\
            .filter(UserFollowing.user_id == user_id).scalar()

        if f is not None:
            try:
                self.sa.delete(f)
                return
            except:
                log.error(traceback.format_exc())
                raise

        try:
            f = UserFollowing()
            f.user_id = user_id
            f.follows_user_id = follow_user_id
            self.sa.add(f)
        except:
            log.error(traceback.format_exc())
            raise

    def is_following_repo(self, repo_name, user_id, cache=False):
        r = self.sa.query(Repository)\
            .filter(Repository.repo_name == repo_name).scalar()

        f = self.sa.query(UserFollowing)\
            .filter(UserFollowing.follows_repository == r)\
            .filter(UserFollowing.user_id == user_id).scalar()

        return f is not None

    def is_following_user(self, username, user_id, cache=False):
        u = User.get_by_username(username)

        f = self.sa.query(UserFollowing)\
            .filter(UserFollowing.follows_user == u)\
            .filter(UserFollowing.user_id == user_id).scalar()

        return f is not None

    def get_followers(self, repo_id):
        if not isinstance(repo_id, int):
            repo_id = getattr(Repository.get_by_repo_name(repo_id), 'repo_id')

        return self.sa.query(UserFollowing)\
                .filter(UserFollowing.follows_repo_id == repo_id).count()

    def get_forks(self, repo_id):
        if not isinstance(repo_id, int):
            repo_id = getattr(Repository.get_by_repo_name(repo_id), 'repo_id')

        return self.sa.query(Repository)\
                .filter(Repository.fork_id == repo_id).count()

    def mark_as_fork(self, repo, fork, user):
        repo = self.__get_repo(repo)
        fork = self.__get_repo(fork)
        repo.fork = fork
        self.sa.add(repo)
        return repo

    def pull_changes(self, repo_name, username):
        dbrepo = Repository.get_by_repo_name(repo_name)
        clone_uri = dbrepo.clone_uri
        if not clone_uri:
            raise Exception("This repository doesn't have a clone uri")

        repo = dbrepo.scm_instance
        try:
            extras = {'ip': '',
                      'username': username,
                      'action': 'push_remote',
                      'repository': repo_name}

            #inject ui extra param to log this action via push logger
            for k, v in extras.items():
                repo._repo.ui.setconfig('rhodecode_extras', k, v)

            repo.pull(clone_uri)
            self.mark_for_invalidation(repo_name)
        except:
            log.error(traceback.format_exc())
            raise

    def commit_change(self, repo, repo_name, cs, user, author, message,
                      content, f_path):

        if repo.alias == 'hg':
            from rhodecode.lib.vcs.backends.hg import MercurialInMemoryChangeset as IMC
        elif repo.alias == 'git':
            from rhodecode.lib.vcs.backends.git import GitInMemoryChangeset as IMC

        # decoding here will force that we have proper encoded values
        # in any other case this will throw exceptions and deny commit
        content = safe_str(content)
        message = safe_str(message)
        path = safe_str(f_path)
        author = safe_str(author)
        m = IMC(repo)
        m.change(FileNode(path, content))
        tip = m.commit(message=message,
                 author=author,
                 parents=[cs], branch=cs.branch)

        new_cs = tip.short_id
        action = 'push_local:%s' % new_cs

        action_logger(user, action, repo_name)

        self.mark_for_invalidation(repo_name)

    def create_node(self, repo, repo_name, cs, user, author, message, content,
                      f_path):
        if repo.alias == 'hg':
            from rhodecode.lib.vcs.backends.hg import MercurialInMemoryChangeset as IMC
        elif repo.alias == 'git':
            from rhodecode.lib.vcs.backends.git import GitInMemoryChangeset as IMC
        # decoding here will force that we have proper encoded values
        # in any other case this will throw exceptions and deny commit

        if isinstance(content, (basestring,)):
            content = safe_str(content)
        elif isinstance(content, (file, cStringIO.OutputType,)):
            content = content.read()
        else:
            raise Exception('Content is of unrecognized type %s' % (
                type(content)
            ))

        message = safe_str(message)
        path = safe_str(f_path)
        author = safe_str(author)
        m = IMC(repo)

        if isinstance(cs, EmptyChangeset):
            # Emptychangeset means we we're editing empty repository
            parents = None
        else:
            parents = [cs]

        m.add(FileNode(path, content=content))
        tip = m.commit(message=message,
                 author=author,
                 parents=parents, branch=cs.branch)
        new_cs = tip.short_id
        action = 'push_local:%s' % new_cs

        action_logger(user, action, repo_name)

        self.mark_for_invalidation(repo_name)

    def get_nodes(self, repo_name, revision, root_path='/', flat=True):
        """
        recursive walk in root dir and return a set of all path in that dir
        based on repository walk function

        :param repo_name: name of repository
        :param revision: revision for which to list nodes
        :param root_path: root path to list
        :param flat: return as a list, if False returns a dict with decription

        """
        _files = list()
        _dirs = list()
        try:
            _repo = self.__get_repo(repo_name)
            changeset = _repo.scm_instance.get_changeset(revision)
            root_path = root_path.lstrip('/')
            for topnode, dirs, files in changeset.walk(root_path):
                for f in files:
                    _files.append(f.path if flat else {"name": f.path,
                                                       "type": "file"})
                for d in dirs:
                    _dirs.append(d.path if flat else {"name": d.path,
                                                      "type": "dir"})
        except RepositoryError:
            log.debug(traceback.format_exc())
            raise

        return _dirs, _files

    def get_unread_journal(self):
        return self.sa.query(UserLog).count()<|MERGE_RESOLUTION|>--- conflicted
+++ resolved
@@ -176,11 +176,7 @@
         if repos_path is None:
             repos_path = self.repos_path
 
-<<<<<<< HEAD
-        log.info('scanning for repositories in %s', repos_path)
-=======
         log.info('scanning for repositories in %s' % repos_path)
->>>>>>> 52942387
 
         baseui = make_ui('db')
         repos = {}
