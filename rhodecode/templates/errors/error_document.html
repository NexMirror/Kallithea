--- conflicted
+++ resolved
@@ -7,11 +7,7 @@
 	    %if c.redirect_time:
 	        <meta http-equiv="refresh" content="${c.redirect_time}; url=${c.url_redirect}"/>
 	    %endif        
-<<<<<<< HEAD
-		<link rel="icon" href="${h.url('/images/icons/database_gear.png')}" type="image/png" />
-=======
         <link rel="icon" href="${h.url("/images/hgicon.png")}" type="image/png" />
->>>>>>> 88d3c04a
         <meta name="robots" content="index, nofollow"/>
             
         <!-- stylesheets -->
