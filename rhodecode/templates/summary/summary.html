<%inherit file="/base/base.html"/>

<%def name="title()">
    ${c.repo_name} ${_('Summary')} - ${c.rhodecode_name}
</%def>

<%def name="breadcrumbs_links()">
    ${h.link_to(u'Home',h.url('/'))}
    &raquo;
    ${h.link_to(c.dbrepo.just_name,h.url('summary_home',repo_name=c.repo_name))}
    &raquo;
    ${_('summary')}
</%def>

<%def name="page_nav()">
	${self.menu('summary')}
</%def>

<%def name="main()">
    <%
    summary = lambda n:{False:'summary-short'}.get(n)
    %>
    %if c.show_stats:
        <div class="box box-left">
    %else:
        <div class="box">
    %endif
    <!-- box / title -->
    <div class="title">
        ${self.breadcrumbs()}
    </div>
    <!-- end box / title -->
	<div class="form">
	  <div id="summary" class="fields">

			 <div class="field">
			  <div class="label-summary">
			      <label>${_('Name')}:</label>
			  </div>
			  <div class="input ${summary(c.show_stats)}">
                  <div style="float:right;padding:5px 0px 0px 5px">
                     %if c.rhodecode_user.username != 'default':
                      ${h.link_to(_('RSS'),h.url('rss_feed_home',repo_name=c.dbrepo.repo_name,api_key=c.rhodecode_user.api_key),class_='rss_icon')}
                      ${h.link_to(_('ATOM'),h.url('atom_feed_home',repo_name=c.dbrepo.repo_name,api_key=c.rhodecode_user.api_key),class_='atom_icon')}
                     %else:
                      ${h.link_to(_('RSS'),h.url('rss_feed_home',repo_name=c.dbrepo.repo_name),class_='rss_icon')}
                      ${h.link_to(_('ATOM'),h.url('atom_feed_home',repo_name=c.dbrepo.repo_name),class_='atom_icon')}
                     %endif
                  </div>
                  %if c.rhodecode_user.username != 'default':
                      %if c.following:
                      <span id="follow_toggle" class="following" title="${_('Stop following this repository')}"
                            onclick="javascript:toggleFollowingRepo(this,${c.dbrepo.repo_id},'${str(h.get_token())}')">
                      </span>
                      %else:
                      <span id="follow_toggle" class="follow" title="${_('Start following this repository')}"
                            onclick="javascript:toggleFollowingRepo(this,${c.dbrepo.repo_id},'${str(h.get_token())}')">
                      </span>
                      %endif
                  %endif:
                 ##REPO TYPE
		         %if h.is_hg(c.dbrepo):
		           <img style="margin-bottom:2px" class="icon" title="${_('Mercurial repository')}" alt="${_('Mercurial repository')}" src="${h.url('/images/icons/hgicon.png')}"/>
		         %endif
		         %if h.is_git(c.dbrepo):
		           <img style="margin-bottom:2px" class="icon" title="${_('Git repository')}" alt="${_('Git repository')}" src="${h.url('/images/icons/giticon.png')}"/>
		         %endif

                 ##PUBLIC/PRIVATE
	             %if c.dbrepo.private:
	                <img style="margin-bottom:2px" class="icon" title="${_('private repository')}" alt="${_('private repository')}" src="${h.url('/images/icons/lock.png')}"/>
	             %else:
	                <img style="margin-bottom:2px" class="icon" title="${_('public repository')}" alt="${_('public repository')}" src="${h.url('/images/icons/lock_open.png')}"/>
	             %endif

	              ##REPO NAME
			      <span class="repo_name" title="${_('Non changable ID %s') % c.dbrepo.repo_id}">${h.repo_link(c.dbrepo.groups_and_repo)}</span>

                  ##FORK
		          %if c.dbrepo.fork:
	            	<div style="margin-top:5px;clear:both"">
	            	<a href="${h.url('summary_home',repo_name=c.dbrepo.fork.repo_name)}"><img class="icon" alt="${_('public')}" title="${_('Fork of')} ${c.dbrepo.fork.repo_name}" src="${h.url('/images/icons/arrow_divide.png')}"/>
	            	    ${_('Fork of')} ${c.dbrepo.fork.repo_name}
	            	</a>
	            	</div>
		          %endif
		          ##REMOTE
				  %if c.dbrepo.clone_uri:
                    <div style="margin-top:5px;clear:both">
                    <a href="${h.url(str(h.hide_credentials(c.dbrepo.clone_uri)))}"><img class="icon" alt="${_('remote clone')}" title="${_('Clone from')} ${h.hide_credentials(c.dbrepo.clone_uri)}" src="${h.url('/images/icons/connect.png')}"/>
                        ${_('Clone from')} ${h.hide_credentials(c.dbrepo.clone_uri)}
                    </a>
                    </div>
				  %endif
			  </div>
			 </div>

			 <div class="field">
			  <div class="label-summary">
			      <label>${_('Description')}:</label>
			  </div>
			  <div class="input ${summary(c.show_stats)} desc">${h.urlify_text(c.dbrepo.description)}</div>
			 </div>

			 <div class="field">
			  <div class="label-summary">
			      <label>${_('Contact')}:</label>
			  </div>
			  <div class="input ${summary(c.show_stats)}">
			  	<div class="gravatar">
			  		<img alt="gravatar" src="${h.gravatar_url(c.dbrepo.user.email)}"/>
			  	</div>
			  		${_('Username')}: ${c.dbrepo.user.username}<br/>
			  		${_('Name')}: ${c.dbrepo.user.name} ${c.dbrepo.user.lastname}<br/>
			  		${_('Email')}: <a href="mailto:${c.dbrepo.user.email}">${c.dbrepo.user.email}</a>
			  </div>
			 </div>

			 <div class="field">
			  <div class="label-summary">
			      <label>${_('Clone url')}:</label>
			  </div>
			  <div class="input ${summary(c.show_stats)}">
                  <div  style="display:none" id="clone_by_name" class="ui-btn clone">${_('Show by Name')}</div>
                  <div id="clone_by_id" class="ui-btn clone">${_('Show by ID')}</div>
			      <input style="width:80%;margin-left:105px" type="text" id="clone_url" readonly="readonly" value="${c.clone_repo_url}"/>
                  <input style="display:none;width:80%;margin-left:105px" type="text" id="clone_url_id" readonly="readonly" value="${c.clone_repo_url_id}"/>
			  </div>
			 </div>

			 <div class="field">
			  <div class="label-summary">
			      <label>${_('Trending files')}:</label>
			  </div>
			  <div class="input ${summary(c.show_stats)}">
                %if c.show_stats:
			    <div id="lang_stats"></div>
                %else:
                   ${_('Statistics are disabled for this repository')}
                   %if h.HasPermissionAll('hg.admin')('enable stats on from summary'):
                        ${h.link_to(_('enable'),h.url('edit_repo',repo_name=c.repo_name),class_="ui-btn")}
                   %endif
                %endif
			  </div>
			 </div>

			 <div class="field">
			  <div class="label-summary">
			      <label>${_('Download')}:</label>
			  </div>
			  <div class="input ${summary(c.show_stats)}">
		        %if len(c.rhodecode_repo.revisions) == 0:
		          ${_('There are no downloads yet')}
		        %elif c.enable_downloads is False:
		          ${_('Downloads are disabled for this repository')}
                    %if h.HasPermissionAll('hg.admin')('enable downloads on from summary'):
                        ${h.link_to(_('enable'),h.url('edit_repo',repo_name=c.repo_name),class_="ui-btn")}
                    %endif
		        %else:
			        ${h.select('download_options',c.rhodecode_repo.get_changeset().raw_id,c.download_options)}
			             <span id="${'zip_link'}">${h.link_to('Download as zip',h.url('files_archive_home',repo_name=c.dbrepo.repo_name,fname='tip.zip'),class_="archive_icon ui-btn")}</span>
                    <span style="vertical-align: bottom">
                        <input id="archive_subrepos" type="checkbox" name="subrepos" />
                        <label for="archive_subrepos" class="tooltip" title="${_('Check this to download archive with subrepos')}" >${_('with subrepos')}</label>
                    </span>
			    %endif
			  </div>
			 </div>
	  </div>
	</div>
<<<<<<< HEAD
  	<script type="text/javascript">
	  	YUE.onDOMReady(function(e){
	  	    id = 'clone_url';
	  	    YUE.on(id,'click',function(e){
	  	    	if(YUD.hasClass(id,'selected')){
	  	    		return
	  	    	}
	  	    	else{
	                YUD.addClass(id,'selected');
	                YUD.get(id).select();	  	    		
	  	    	}

	  	    })
	  	})
        var data = ${c.trending_languages|n};
        var total = 0;
        var no_data = true;
        var tbl = document.createElement('table');
        tbl.setAttribute('class','trending_language_tbl');
        var cnt = 0;
        
        for (var i=0;i<data.length;i++){
            total += data[i][1].count;    
            cnt += 1;
            no_data = false;
            
            var hide = cnt>2;
            var tr = document.createElement('tr');
            if (hide){
                tr.setAttribute('style','display:none');
                tr.setAttribute('class','stats_hidden');
            }
            var k = data[i][0];
            var obj = data[i][1];
            var percentage = Math.round((obj.count/total*100),2);
            
            var td1 = document.createElement('td');
            td1.width = 150;
            var trending_language_label = document.createElement('div');
            trending_language_label.innerHTML = obj.desc+" ("+k+")";
            td1.appendChild(trending_language_label);

            var td2 = document.createElement('td');
            td2.setAttribute('style','padding-right:14px !important');
            var trending_language = document.createElement('div');
            var nr_files = obj.count+" ${_('files')}";

            trending_language.title = k+" "+nr_files;

            if (percentage>22){
                trending_language.innerHTML = "<b style='font-size:0.8em'>"+percentage+"% "+nr_files+ "</b>";
            }
            else{
                trending_language.innerHTML = "<b style='font-size:0.8em'>"+percentage+"%</b>";
            }

            trending_language.setAttribute("class", 'trending_language top-right-rounded-corner bottom-right-rounded-corner');
            trending_language.style.width=percentage+"%";
            td2.appendChild(trending_language);

            tr.appendChild(td1);
            tr.appendChild(td2);
            tbl.appendChild(tr);
            if(cnt == 3){
                var show_more = document.createElement('tr');
                var td = document.createElement('td');
                lnk = document.createElement('a');

                lnk.href='#';
                lnk.innerHTML = "${_('show more')}";
                lnk.id='code_stats_show_more';
                td.appendChild(lnk);

                show_more.appendChild(td);
                show_more.appendChild(document.createElement('td'));
                tbl.appendChild(show_more);
            }

        }
  		if(no_data){
  			var tr = document.createElement('tr');
  			var td1 = document.createElement('td');
  			td1.innerHTML = "${c.no_data_msg}";
  			tr.appendChild(td1);
  			tbl.appendChild(tr);
		}
  		YUD.get('lang_stats').appendChild(tbl);
  		YUE.on('code_stats_show_more','click',function(){
  			l = YUD.getElementsByClassName('stats_hidden')
  			for (e in l){
  			    YUD.setStyle(l[e],'display','');
  			};
  			YUD.setStyle(YUD.get('code_stats_show_more'),
  					'display','none');
  		})
  	
             var tmpl_links = {}
              %for cnt,archive in enumerate(c.rhodecode_repo._get_archives()):
                tmpl_links['${archive['type']}'] = '${h.link_to(archive['type'],
                     h.url('files_archive_home',repo_name=c.dbrepo.repo_name,
                     fname='__CS__'+archive['extension'],subrepos='__SUB__'),class_="archive_icon")}';
              %endfor
              
             YUE.on(['download_options','archive_subrepos'],'change',function(e){
            	 var sm = YUD.get('download_options');
                 var new_cs = sm.options[sm.selectedIndex];
                 
                 for(k in tmpl_links){
                	 var s = YUD.get(k+'_link');
                	 title_tmpl = "${_('Download %s as %s') % ('__CS_NAME__','__CS_EXT__')}";
                	 s.title = title_tmpl.replace('__CS_NAME__',new_cs.text);
                	 s.title = s.title.replace('__CS_EXT__',k);
                	 var url = tmpl_links[k].replace('__CS__',new_cs.value);
                	 var subrepos = YUD.get('archive_subrepos').checked
                	 url = url.replace('__SUB__',subrepos);
                	 s.innerHTML = url 
                 }
             });
  	</script>    				
=======
>>>>>>> 52942387
</div>

%if c.show_stats:
<div class="box box-right"  style="min-height:455px">
    <!-- box / title -->
    <div class="title">
        <h5>${_('Commit activity by day / author')}</h5>
    </div>

    <div class="graph">
         <div style="padding:0 10px 10px 17px;">
         %if c.no_data:
           ${c.no_data_msg}
           %if h.HasPermissionAll('hg.admin')('enable stats on from summary'):
                ${h.link_to(_('enable'),h.url('edit_repo',repo_name=c.repo_name),class_="ui-btn")}
           %endif
        %else:
            ${_('Stats gathered: ')} ${c.stats_percentage}%
        %endif
        </div>
        <div id="commit_history" style="width:450px;height:300px;float:left"></div>
        <div style="clear: both;height: 10px"></div>
        <div id="overview" style="width:450px;height:100px;float:left"></div>

    	<div id="legend_data" style="clear:both;margin-top:10px;">
	    	<div id="legend_container"></div>
	    	<div id="legend_choices">
				<table id="legend_choices_tables" class="noborder" style="font-size:smaller;color:#545454"></table>
	    	</div>
    	</div>
    </div>
</div>
%endif

<div class="box">
    <div class="title">
        <div class="breadcrumbs">
        %if c.repo_changesets:
            ${h.link_to(_('Shortlog'),h.url('shortlog_home',repo_name=c.repo_name))}
        %else:
            ${_('Quick start')}
         %endif
        </div>
    </div>
    <div class="table">
        <div id="shortlog_data">
            <%include file='../shortlog/shortlog_data.html'/>
        </div>
    </div>
</div>

%if c.readme_data:
<div class="box" style="background-color: #FAFAFA">
    <div id="readme" class="title">
        <div class="breadcrumbs"><a href="${h.url('files_home',repo_name=c.repo_name,revision='tip',f_path=c.readme_file)}">${c.readme_file}</a></div>
    </div>
    <div class="readme">
      <div class="readme_box">
        ${c.readme_data|n}
      </div>
    </div>
</div>
%endif

<script type="text/javascript">
var clone_url = 'clone_url';
YUE.on(clone_url,'click',function(e){
    if(YUD.hasClass(clone_url,'selected')){
        return
    }
    else{
        YUD.addClass(clone_url,'selected');
        YUD.get(clone_url).select();
    }
})

YUE.on('clone_by_name','click',function(e){
    // show url by name and hide name button
    YUD.setStyle('clone_url','display','');
    YUD.setStyle('clone_by_name','display','none');

    // hide url by id and show name button
    YUD.setStyle('clone_by_id','display','');
    YUD.setStyle('clone_url_id','display','none');

})
YUE.on('clone_by_id','click',function(e){

	// show url by id and hide id button
	YUD.setStyle('clone_by_id','display','none');
    YUD.setStyle('clone_url_id','display','');

    // hide url by name and show id button
	YUD.setStyle('clone_by_name','display','');
	YUD.setStyle('clone_url','display','none');
})


var tmpl_links = {};
%for cnt,archive in enumerate(c.rhodecode_repo._get_archives()):
  tmpl_links["${archive['type']}"] = '${h.link_to('__NAME__', h.url('files_archive_home',repo_name=c.dbrepo.repo_name, fname='__CS__'+archive['extension'],subrepos='__SUB__'),class_='archive_icon ui-btn')}';
%endfor

YUE.on(['download_options','archive_subrepos'],'change',function(e){
   var sm = YUD.get('download_options');
   var new_cs = sm.options[sm.selectedIndex];

   for(k in tmpl_links){
       var s = YUD.get(k+'_link');
       if(s){
         var title_tmpl = "${_('Download %s as %s') % ('__CS_NAME__','__CS_EXT__')}";
         title_tmpl= title_tmpl.replace('__CS_NAME__',new_cs.text);
         title_tmpl = title_tmpl.replace('__CS_EXT__',k);

         var url = tmpl_links[k].replace('__CS__',new_cs.value);
         var subrepos = YUD.get('archive_subrepos').checked;
         url = url.replace('__SUB__',subrepos);
         url = url.replace('__NAME__',title_tmpl);
         s.innerHTML = url
       }
   }
});
</script>
%if c.show_stats:
<script type="text/javascript">
var data = ${c.trending_languages|n};
var total = 0;
var no_data = true;
var tbl = document.createElement('table');
tbl.setAttribute('class','trending_language_tbl');
var cnt = 0;
for (var i=0;i<data.length;i++){
	total+= data[i][1].count;
}
for (var i=0;i<data.length;i++){
    cnt += 1;
    no_data = false;

    var hide = cnt>2;
    var tr = document.createElement('tr');
    if (hide){
        tr.setAttribute('style','display:none');
        tr.setAttribute('class','stats_hidden');
    }
    var k = data[i][0];
    var obj = data[i][1];
    var percentage = Math.round((obj.count/total*100),2);

    var td1 = document.createElement('td');
    td1.width = 150;
    var trending_language_label = document.createElement('div');
    trending_language_label.innerHTML = obj.desc+" ("+k+")";
    td1.appendChild(trending_language_label);

    var td2 = document.createElement('td');
    td2.setAttribute('style','padding-right:14px !important');
    var trending_language = document.createElement('div');
    var nr_files = obj.count+" ${_('files')}";

    trending_language.title = k+" "+nr_files;

    if (percentage>22){
        trending_language.innerHTML = "<b style='font-size:0.8em'>"+percentage+"% "+nr_files+ "</b>";
    }
    else{
        trending_language.innerHTML = "<b style='font-size:0.8em'>"+percentage+"%</b>";
    }

    trending_language.setAttribute("class", 'trending_language top-right-rounded-corner bottom-right-rounded-corner');
    trending_language.style.width=percentage+"%";
    td2.appendChild(trending_language);

    tr.appendChild(td1);
    tr.appendChild(td2);
    tbl.appendChild(tr);
    if(cnt == 3){
        var show_more = document.createElement('tr');
        var td = document.createElement('td');
        lnk = document.createElement('a');

        lnk.href='#';
        lnk.innerHTML = "${_('show more')}";
        lnk.id='code_stats_show_more';
        td.appendChild(lnk);

        show_more.appendChild(td);
        show_more.appendChild(document.createElement('td'));
        tbl.appendChild(show_more);
    }

}

YUD.get('lang_stats').appendChild(tbl);
YUE.on('code_stats_show_more','click',function(){
    l = YUD.getElementsByClassName('stats_hidden')
    for (e in l){
        YUD.setStyle(l[e],'display','');
    };
    YUD.setStyle(YUD.get('code_stats_show_more'),
            'display','none');
});
</script>
<script type="text/javascript">
/**
 * Plots summary graph
 *
 * @class SummaryPlot
 * @param {from} initial from for detailed graph
 * @param {to} initial to for detailed graph
 * @param {dataset}
 * @param {overview_dataset}
 */
function SummaryPlot(from,to,dataset,overview_dataset) {
    var initial_ranges = {
        "xaxis":{
            "from":from,
            "to":to,
        },
    };
    var dataset = dataset;
    var overview_dataset = [overview_dataset];
    var choiceContainer = YUD.get("legend_choices");
    var choiceContainerTable = YUD.get("legend_choices_tables");
    var plotContainer = YUD.get('commit_history');
    var overviewContainer = YUD.get('overview');

    var plot_options = {
        bars: {show:true,align:'center',lineWidth:4},
        legend: {show:true, container:"legend_container"},
        points: {show:true,radius:0,fill:false},
        yaxis: {tickDecimals:0,},
        xaxis: {
            mode: "time",
            timeformat: "%d/%m",
            min:from,
            max:to,
        },
        grid: {
            hoverable: true,
            clickable: true,
            autoHighlight:true,
            color: "#999"
        },
        //selection: {mode: "x"}
    };
    var overview_options = {
        legend:{show:false},
        bars: {show:true,barWidth: 2,},
        shadowSize: 0,
        xaxis: {mode: "time", timeformat: "%d/%m/%y",},
        yaxis: {ticks: 3, min: 0,tickDecimals:0,},
        grid: {color: "#999",},
        selection: {mode: "x"}
    };

    /**
    *get dummy data needed in few places
    */
    function getDummyData(label){
        return {"label":label,
         "data":[{"time":0,
             "commits":0,
                 "added":0,
                 "changed":0,
                 "removed":0,
            }],
            "schema":["commits"],
            "color":'#ffffff',
        }
    }

    /**
     * generate checkboxes accordindly to data
     * @param keys
     * @returns
     */
    function generateCheckboxes(data) {
        //append checkboxes
        var i = 0;
        choiceContainerTable.innerHTML = '';
        for(var pos in data) {

            data[pos].color = i;
            i++;
            if(data[pos].label != ''){
                choiceContainerTable.innerHTML +=
                    '<tr><td><input type="checkbox" id="id_user_{0}" name="{0}" checked="checked" /> \
                     <label for="id_user_{0}">{0}</label></td></tr>'.format(data[pos].label);
            }
        }
    }

    /**
     * ToolTip show
     */
    function showTooltip(x, y, contents) {
        var div=document.getElementById('tooltip');
        if(!div) {
            div = document.createElement('div');
            div.id="tooltip";
            div.style.position="absolute";
            div.style.border='1px solid #fdd';
            div.style.padding='2px';
            div.style.backgroundColor='#fee';
            document.body.appendChild(div);
        }
        YUD.setStyle(div, 'opacity', 0);
        div.innerHTML = contents;
        div.style.top=(y + 5) + "px";
        div.style.left=(x + 5) + "px";

        var anim = new YAHOO.util.Anim(div, {opacity: {to: 0.8}}, 0.2);
        anim.animate();
    }

    /**
     * This function will detect if selected period has some changesets
       for this user if it does this data is then pushed for displaying
       Additionally it will only display users that are selected by the checkbox
    */
    function getDataAccordingToRanges(ranges) {

        var data = [];
        var new_dataset = {};
        var keys = [];
        var max_commits = 0;
        for(var key in dataset){

            for(var ds in dataset[key].data){
                commit_data = dataset[key].data[ds];
                if (commit_data.time >= ranges.xaxis.from && commit_data.time <= ranges.xaxis.to){

                    if(new_dataset[key] === undefined){
                        new_dataset[key] = {data:[],schema:["commits"],label:key};
                    }
                    new_dataset[key].data.push(commit_data);
                }
            }
            if (new_dataset[key] !== undefined){
                data.push(new_dataset[key]);
            }
        }

        if (data.length > 0){
            return data;
        }
        else{
            //just return dummy data for graph to plot itself
            return [getDummyData('')];
        }
    }

    /**
    * redraw using new checkbox data
    */
    function plotchoiced(e,args){
        var cur_data = args[0];
        var cur_ranges = args[1];

        var new_data = [];
        var inputs = choiceContainer.getElementsByTagName("input");

        //show only checked labels
        for(var i=0; i<inputs.length; i++) {
            var checkbox_key = inputs[i].name;

            if(inputs[i].checked){
                for(var d in cur_data){
                    if(cur_data[d].label == checkbox_key){
                        new_data.push(cur_data[d]);
                    }
                }
            }
            else{
                //push dummy data to not hide the label
                new_data.push(getDummyData(checkbox_key));
            }
        }

        var new_options = YAHOO.lang.merge(plot_options, {
            xaxis: {
                min: cur_ranges.xaxis.from,
                max: cur_ranges.xaxis.to,
                mode:"time",
                timeformat: "%d/%m",
            },
        });
        if (!new_data){
            new_data = [[0,1]];
        }
        // do the zooming
       plot = YAHOO.widget.Flot(plotContainer, new_data, new_options);

       plot.subscribe("plotselected", plotselected);

       //resubscribe plothover
       plot.subscribe("plothover", plothover);

       // don't fire event on the overview to prevent eternal loop
       overview.setSelection(cur_ranges, true);

    }

    /**
     * plot only selected items from overview
     * @param ranges
     * @returns
     */
    function plotselected(ranges,cur_data) {
        //updates the data for new plot
        var data = getDataAccordingToRanges(ranges);
        generateCheckboxes(data);

        var new_options = YAHOO.lang.merge(plot_options, {
            xaxis: {
                min: ranges.xaxis.from,
                max: ranges.xaxis.to,
                mode:"time",
                timeformat: "%d/%m",
            },
        });
        // do the zooming
        plot = YAHOO.widget.Flot(plotContainer, data, new_options);

        plot.subscribe("plotselected", plotselected);

        //resubscribe plothover
        plot.subscribe("plothover", plothover);

        // don't fire event on the overview to prevent eternal loop
        overview.setSelection(ranges, true);

        //resubscribe choiced
        YUE.on(choiceContainer.getElementsByTagName("input"), "click", plotchoiced, [data, ranges]);
    }

    var previousPoint = null;

    function plothover(o) {
        var pos = o.pos;
        var item = o.item;

        //YUD.get("x").innerHTML = pos.x.toFixed(2);
        //YUD.get("y").innerHTML = pos.y.toFixed(2);
        if (item) {
            if (previousPoint != item.datapoint) {
                previousPoint = item.datapoint;

                var tooltip = YUD.get("tooltip");
                if(tooltip) {
                      tooltip.parentNode.removeChild(tooltip);
                }
                var x = item.datapoint.x.toFixed(2);
                var y = item.datapoint.y.toFixed(2);

                if (!item.series.label){
                    item.series.label = 'commits';
                }
                var d = new Date(x*1000);
                var fd = d.toDateString()
                var nr_commits = parseInt(y);

                var cur_data = dataset[item.series.label].data[item.dataIndex];
                var added = cur_data.added;
                var changed = cur_data.changed;
                var removed = cur_data.removed;

                var nr_commits_suffix = " ${_('commits')} ";
                var added_suffix = " ${_('files added')} ";
                var changed_suffix = " ${_('files changed')} ";
                var removed_suffix = " ${_('files removed')} ";


                if(nr_commits == 1){nr_commits_suffix = " ${_('commit')} ";}
                if(added==1){added_suffix=" ${_('file added')} ";}
                if(changed==1){changed_suffix=" ${_('file changed')} ";}
                if(removed==1){removed_suffix=" ${_('file removed')} ";}

                showTooltip(item.pageX, item.pageY, item.series.label + " on " + fd
                         +'<br/>'+
                         nr_commits + nr_commits_suffix+'<br/>'+
                         added + added_suffix +'<br/>'+
                         changed + changed_suffix + '<br/>'+
                         removed + removed_suffix + '<br/>');
            }
        }
        else {
              var tooltip = YUD.get("tooltip");

              if(tooltip) {
                    tooltip.parentNode.removeChild(tooltip);
              }
            previousPoint = null;
        }
    }

    /**
     * MAIN EXECUTION
     */

    var data = getDataAccordingToRanges(initial_ranges);
    generateCheckboxes(data);

    //main plot
    var plot = YAHOO.widget.Flot(plotContainer,data,plot_options);

    //overview
    var overview = YAHOO.widget.Flot(overviewContainer,
            overview_dataset, overview_options);

    //show initial selection on overview
    overview.setSelection(initial_ranges);

    plot.subscribe("plotselected", plotselected);
    plot.subscribe("plothover", plothover)

    overview.subscribe("plotselected", function (ranges) {
        plot.setSelection(ranges);
    });

    // user choices on overview
    YUE.on(choiceContainer.getElementsByTagName("input"), "click", plotchoiced, [data, initial_ranges]);
}
    SummaryPlot(${c.ts_min},${c.ts_max},${c.commit_data|n},${c.overview_data|n});
</script>
%endif

</%def><|MERGE_RESOLUTION|>--- conflicted
+++ resolved
@@ -168,128 +168,6 @@
 			 </div>
 	  </div>
 	</div>
-<<<<<<< HEAD
-  	<script type="text/javascript">
-	  	YUE.onDOMReady(function(e){
-	  	    id = 'clone_url';
-	  	    YUE.on(id,'click',function(e){
-	  	    	if(YUD.hasClass(id,'selected')){
-	  	    		return
-	  	    	}
-	  	    	else{
-	                YUD.addClass(id,'selected');
-	                YUD.get(id).select();	  	    		
-	  	    	}
-
-	  	    })
-	  	})
-        var data = ${c.trending_languages|n};
-        var total = 0;
-        var no_data = true;
-        var tbl = document.createElement('table');
-        tbl.setAttribute('class','trending_language_tbl');
-        var cnt = 0;
-        
-        for (var i=0;i<data.length;i++){
-            total += data[i][1].count;    
-            cnt += 1;
-            no_data = false;
-            
-            var hide = cnt>2;
-            var tr = document.createElement('tr');
-            if (hide){
-                tr.setAttribute('style','display:none');
-                tr.setAttribute('class','stats_hidden');
-            }
-            var k = data[i][0];
-            var obj = data[i][1];
-            var percentage = Math.round((obj.count/total*100),2);
-            
-            var td1 = document.createElement('td');
-            td1.width = 150;
-            var trending_language_label = document.createElement('div');
-            trending_language_label.innerHTML = obj.desc+" ("+k+")";
-            td1.appendChild(trending_language_label);
-
-            var td2 = document.createElement('td');
-            td2.setAttribute('style','padding-right:14px !important');
-            var trending_language = document.createElement('div');
-            var nr_files = obj.count+" ${_('files')}";
-
-            trending_language.title = k+" "+nr_files;
-
-            if (percentage>22){
-                trending_language.innerHTML = "<b style='font-size:0.8em'>"+percentage+"% "+nr_files+ "</b>";
-            }
-            else{
-                trending_language.innerHTML = "<b style='font-size:0.8em'>"+percentage+"%</b>";
-            }
-
-            trending_language.setAttribute("class", 'trending_language top-right-rounded-corner bottom-right-rounded-corner');
-            trending_language.style.width=percentage+"%";
-            td2.appendChild(trending_language);
-
-            tr.appendChild(td1);
-            tr.appendChild(td2);
-            tbl.appendChild(tr);
-            if(cnt == 3){
-                var show_more = document.createElement('tr');
-                var td = document.createElement('td');
-                lnk = document.createElement('a');
-
-                lnk.href='#';
-                lnk.innerHTML = "${_('show more')}";
-                lnk.id='code_stats_show_more';
-                td.appendChild(lnk);
-
-                show_more.appendChild(td);
-                show_more.appendChild(document.createElement('td'));
-                tbl.appendChild(show_more);
-            }
-
-        }
-  		if(no_data){
-  			var tr = document.createElement('tr');
-  			var td1 = document.createElement('td');
-  			td1.innerHTML = "${c.no_data_msg}";
-  			tr.appendChild(td1);
-  			tbl.appendChild(tr);
-		}
-  		YUD.get('lang_stats').appendChild(tbl);
-  		YUE.on('code_stats_show_more','click',function(){
-  			l = YUD.getElementsByClassName('stats_hidden')
-  			for (e in l){
-  			    YUD.setStyle(l[e],'display','');
-  			};
-  			YUD.setStyle(YUD.get('code_stats_show_more'),
-  					'display','none');
-  		})
-  	
-             var tmpl_links = {}
-              %for cnt,archive in enumerate(c.rhodecode_repo._get_archives()):
-                tmpl_links['${archive['type']}'] = '${h.link_to(archive['type'],
-                     h.url('files_archive_home',repo_name=c.dbrepo.repo_name,
-                     fname='__CS__'+archive['extension'],subrepos='__SUB__'),class_="archive_icon")}';
-              %endfor
-              
-             YUE.on(['download_options','archive_subrepos'],'change',function(e){
-            	 var sm = YUD.get('download_options');
-                 var new_cs = sm.options[sm.selectedIndex];
-                 
-                 for(k in tmpl_links){
-                	 var s = YUD.get(k+'_link');
-                	 title_tmpl = "${_('Download %s as %s') % ('__CS_NAME__','__CS_EXT__')}";
-                	 s.title = title_tmpl.replace('__CS_NAME__',new_cs.text);
-                	 s.title = s.title.replace('__CS_EXT__',k);
-                	 var url = tmpl_links[k].replace('__CS__',new_cs.value);
-                	 var subrepos = YUD.get('archive_subrepos').checked
-                	 url = url.replace('__SUB__',subrepos);
-                	 s.innerHTML = url 
-                 }
-             });
-  	</script>    				
-=======
->>>>>>> 52942387
 </div>
 
 %if c.show_stats:
