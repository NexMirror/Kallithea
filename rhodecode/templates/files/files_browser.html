--- conflicted
+++ resolved
@@ -6,22 +6,6 @@
 	%endif
 </%def>
 <div id="body" class="browserblock">
-<<<<<<< HEAD
-	<div class="browser-header">
-		${h.form(h.url.current())}
-		<div class="info_box">
-          <span >${_('view')}@rev</span> 
-          <a href="${c.url_prev}" title="${_('previous revision')}">&laquo;</a>
-          ${h.text('at_rev',value=c.changeset.revision,size=3)}
-          <a href="${c.url_next}" title="${_('next revision')}">&raquo;</a>
-          ${h.submit('view','view')}
-	    </div>           
-		${h.end_form()}
-	</div>
-	<div class="browser-branch">
-	</div>
-	<div style="clear:both"></div>
-=======
     <div class="browser-header">
 		<div class="browser-nav">
 			${h.form(h.url.current())}
@@ -170,7 +154,6 @@
         </div>      
     </div>
     
->>>>>>> 88d3c04a
 	<div class="browser-body">
 		<table class="code-browser">
 		         <thead>
