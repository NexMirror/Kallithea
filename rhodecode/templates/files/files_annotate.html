--- conflicted
+++ resolved
@@ -57,13 +57,8 @@
 			        ${h.form(h.url('files_diff_home',repo_name=c.repo_name,f_path=c.f_path),method='get')}
 			        ${h.hidden('diff2',c.file.last_changeset.raw_id)}
 			        ${h.select('diff1',c.file.last_changeset.raw_id,c.file_history)}
-<<<<<<< HEAD
-			        ${h.submit('diff','diff to revision',class_="ui-button")}
-			        ${h.submit('show_rev','show at revision',class_="ui-button")}
-=======
 			        ${h.submit('diff','diff to revision',class_="ui-button-small")}
 			        ${h.submit('show_rev','show at revision',class_="ui-button-small")}
->>>>>>> 88d3c04a
 			        ${h.end_form()}
 			        </div>
 			    </dd>					
@@ -75,36 +70,14 @@
 				</div>
 				<div class="code-body">
 			       %if c.file.is_binary:
-<<<<<<< HEAD
-			           ${_('Binary file')}
-			       %else:				
-					% if c.file.size < c.cut_off_limit:
-						${h.pygmentize_annotation(c.file,linenos=True,anchorlinenos=True,lineanchors='L',cssclass="code-highlight")}
-=======
 			           ${_('Binary file (%s)') % c.file.mimetype}
 			       %else:				
 					% if c.file.size < c.cut_off_limit:
 						${h.pygmentize_annotation(c.repo_name,c.file,linenos=True,anchorlinenos=True,lineanchors='L',cssclass="code-highlight")}
->>>>>>> 88d3c04a
 					%else:
 						${_('File is too big to display')} ${h.link_to(_('show as raw'),
 						h.url('files_raw_home',repo_name=c.repo_name,revision=c.cs.revision,f_path=c.f_path))}
 					%endif
-<<<<<<< HEAD
-		            <script type="text/javascript">
-		            YAHOO.util.Event.onDOMReady(function(){
-		                YAHOO.util.Event.addListener('show_rev','click',function(e){
-		                    YAHOO.util.Event.preventDefault(e);
-		                    var cs = YAHOO.util.Dom.get('diff1').value;
-		                    var url = "${h.url('files_annotate_home',repo_name=c.repo_name,revision='__CS__',f_path=c.f_path)}".replace('__CS__',cs);
-		                    window.location = url;
-		                    });
-		               });
-		            </script>				
-				   %endif				
-				</div>
-			</div>
-=======
 			       <script type="text/javascript">
 			           function highlight_lines(lines){
 			               for(pos in lines){
@@ -157,7 +130,6 @@
                     });
                });
             </script>			
->>>>>>> 88d3c04a
 		</div>    
     </div>
 </div>    
