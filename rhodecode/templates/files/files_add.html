<%inherit file="/base/base.html"/>

<%def name="title()">
    ${c.repo_name} ${_('Edit file')} - ${c.rhodecode_name}
</%def>

<%def name="js_extra()">
<script type="text/javascript" src="${h.url('/js/codemirror.js')}"></script>
</%def>
<%def name="css_extra()">
<link rel="stylesheet" type="text/css" href="${h.url('/css/codemirror.css')}"/>
</%def>

<%def name="breadcrumbs_links()">
    ${h.link_to(u'Home',h.url('/'))}
    &raquo;
    ${h.link_to(c.repo_name,h.url('summary_home',repo_name=c.repo_name))}
    &raquo;
    ${_('add file')} @ R${c.cs.revision}:${h.short_id(c.cs.raw_id)}
</%def>

<%def name="page_nav()">
		${self.menu('files')}
</%def>
<%def name="main()">
<div class="box">
    <!-- box / title -->
    <div class="title">
        ${self.breadcrumbs()}
        <ul class="links">
            <li>
              <span style="text-transform: uppercase;">
              <a href="#">${_('branch')}: ${c.cs.branch}</a></span>
            </li>
        </ul>
    </div>
    <div class="table">
		<div id="files_data">
		  ${h.form(h.url.current(),method='post',id='eform',enctype="multipart/form-data")}
            <h3>${_('Add new file')}</h3>
            <div class="form">
              <div class="fields">
                  <div id="filename_container" class="field file">
                      <div class="label">
                          <label for="filename">${_('File Name')}:</label>
                      </div>
                      <div class="input">
                          <input type="text" value="" size="30" name="filename" id="filename">
<<<<<<< HEAD
                          <input type="button" class="ui-button-small" value="upload file" id="upload_file_enable">
                      </div>
                  </div>                    
=======
                          ${_('or')} <span class="ui-btn" id="upload_file_enable">${_('Upload file')}</span>
                      </div>
                  </div>
>>>>>>> 52942387
                  <div id="upload_file_container" class="field" style="display:none">
                    <div class="label">
                        <label for="location">${_('Upload file')}</label>
                    </div>
                    <div class="file">
                        <input type="file"  size="30" name="upload_file" id="upload_file">
<<<<<<< HEAD
                        <input type="button" class="ui-button-small" value="create file" id="file_enable">                        
=======
                        ${_('or')} <span class="ui-btn" id="file_enable">${_('Create new file')}</span>
>>>>>>> 52942387
                    </div>
                  </div>
                   <div class="field">
                      <div class="label">
                          <label for="location">${_('Location')}</label>
                      </div>
                      <div class="input">
                          <input type="text" value="${c.f_path}" size="30" name="location" id="location">
                          ${_('use / to separate directories')}
                      </div>
<<<<<<< HEAD
                   </div>                                                                    
              </div>
            </div>            
=======
                   </div>
              </div>
            </div>
>>>>>>> 52942387
			<div id="body" class="codeblock">
			    <div id="editor_container">
                    <pre id="editor_pre"></pre>
				    <textarea id="editor" name="content" style="display:none"></textarea>
                </div>
				<div style="padding: 10px;color:#666666">${_('commit message')}</div>
				<textarea id="commit" name="message" style="height: 100px;width: 99%;margin-left:4px"></textarea>
			</div>
			<div style="text-align: l;padding-top: 5px">
            ${h.submit('commit',_('Commit changes'),class_="ui-btn")}
            ${h.reset('reset',_('Reset'),class_="ui-btn")}
			</div>
			${h.end_form()}
			<script type="text/javascript">
			var reset_url = "${h.url('files_home',repo_name=c.repo_name,revision=c.cs.raw_id,f_path=c.f_path)}";
		    initCodeMirror('editor',reset_url);
			</script>
		</div>
    </div>
</div>
</%def><|MERGE_RESOLUTION|>--- conflicted
+++ resolved
@@ -46,26 +46,16 @@
                       </div>
                       <div class="input">
                           <input type="text" value="" size="30" name="filename" id="filename">
-<<<<<<< HEAD
-                          <input type="button" class="ui-button-small" value="upload file" id="upload_file_enable">
-                      </div>
-                  </div>                    
-=======
                           ${_('or')} <span class="ui-btn" id="upload_file_enable">${_('Upload file')}</span>
                       </div>
                   </div>
->>>>>>> 52942387
                   <div id="upload_file_container" class="field" style="display:none">
                     <div class="label">
                         <label for="location">${_('Upload file')}</label>
                     </div>
                     <div class="file">
                         <input type="file"  size="30" name="upload_file" id="upload_file">
-<<<<<<< HEAD
-                        <input type="button" class="ui-button-small" value="create file" id="file_enable">                        
-=======
                         ${_('or')} <span class="ui-btn" id="file_enable">${_('Create new file')}</span>
->>>>>>> 52942387
                     </div>
                   </div>
                    <div class="field">
@@ -76,15 +66,9 @@
                           <input type="text" value="${c.f_path}" size="30" name="location" id="location">
                           ${_('use / to separate directories')}
                       </div>
-<<<<<<< HEAD
-                   </div>                                                                    
-              </div>
-            </div>            
-=======
                    </div>
               </div>
             </div>
->>>>>>> 52942387
 			<div id="body" class="codeblock">
 			    <div id="editor_container">
                     <pre id="editor_pre"></pre>
