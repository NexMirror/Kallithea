--- conflicted
+++ resolved
@@ -168,11 +168,7 @@
                 <div class="input">
                     ${h.text('paths_root_path',size=30,readonly="readonly")}			                    
 					<span id="path_unlock" class="tooltip" 
-<<<<<<< HEAD
-						title="${h.tooltip(_('This a crucial application setting. If You really sure you need to change this, you must restart application in order to make this settings take effect. Click this label to unlock.'))}">
-=======
 						title="${h.tooltip(_('This a crucial application setting. If you are really sure you need to change this, you must restart application in order to make this setting take effect. Click this label to unlock.'))}">
->>>>>>> 88d3c04a
 		                ${_('unlock')}</span>
                 </div>
             </div>
