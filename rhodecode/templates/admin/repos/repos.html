## -*- coding: utf-8 -*-
<%inherit file="/base/base.html"/>

<%def name="title()">
    ${_('Repositories administration')} - ${c.rhodecode_name}
</%def>


<%def name="breadcrumbs_links()">
    ${h.link_to(_('Admin'),h.url('admin_home'))} &raquo; ${_('Repositories')}
</%def>
<%def name="page_nav()">
	${self.menu('admin')}
</%def>
<%def name="main()">
<div class="box">
    <!-- box / title -->
    <div class="title">
        ${self.breadcrumbs()}
        <ul class="links">
          <li>
            <span>${h.link_to(_(u'ADD NEW REPOSITORY'),h.url('new_repo'))}</span>
          </li>          
        </ul>        
    </div>
    <!-- end box / title -->
    <div class="table">
        <table class="table_disp">
        <tr class="header">
	        <th class="left">${_('Name')}</th>
	        <th class="left">${_('Description')}</th>
	        <th class="left">${_('Last change')}</th>
	        <th class="left">${_('Tip')}</th>
	        <th class="left">${_('Contact')}</th>
            <th class="left">${_('action')}</th>
        </tr>
            %for cnt,repo in enumerate(c.repos_list):
            <tr class="parity${cnt%2}">
                 <td>
                 ## TYPE OF REPO
<<<<<<< HEAD
                 %if repo['repo'].dbrepo.repo_type =='hg':
                   <img class="icon" title="${_('Mercurial repository')}" alt="${_('Mercurial repository')}" src="${h.url("/images/icons/hgicon.png")}"/>
                 %elif repo['repo'].dbrepo.repo_type =='git':
                   <img class="icon" title="${_('Git repository')}" alt="${_('Git repository')}" src="${h.url("/images/icons/giticon.png")}"/>
=======
                 %if repo['dbrepo']['repo_type'] =='hg':
                   <img class="icon" title="${_('Mercurial repository')}" alt="${_('Mercurial repository')}" src="${h.url('/images/icons/hgicon.png')}"/>
                 %elif repo['dbrepo']['repo_type'] =='git':
                   <img class="icon" title="${_('Git repository')}" alt="${_('Git repository')}" src="${h.url('/images/icons/giticon.png')}"/>
>>>>>>> 88d3c04a
                 %else:
                   
                 %endif
                 
                 ## PRIVATE/PUBLIC REPO                  
<<<<<<< HEAD
                 %if repo['repo'].dbrepo.private:
                    <img alt="${_('private')}" src="${h.url("/images/icons/lock.png")}"/>
                 %else:
                    <img alt="${_('public')}" src="${h.url("/images/icons/lock_open.png")}"/>
=======
                 %if repo['dbrepo']['private']:
                    <img alt="${_('private')}" src="${h.url('/images/icons/lock.png')}"/>
                 %else:
                    <img alt="${_('public')}" src="${h.url('/images/icons/lock_open.png')}"/>
>>>>>>> 88d3c04a
                 %endif         
                ${h.link_to(repo['name'],h.url('edit_repo',repo_name=repo['name']))}
                
	            %if repo['dbrepo_fork']:
	            	<a href="${h.url('summary_home',repo_name=repo['dbrepo_fork']['repo_name'])}">
	            	<img class="icon" alt="${_('public')}"
<<<<<<< HEAD
	            	title="${_('Fork of')} ${repo['repo'].dbrepo.fork.repo_name}" 
=======
	            	title="${_('Fork of')} ${repo['dbrepo_fork']['repo_name']}" 
>>>>>>> 88d3c04a
	            	src="${h.url("/images/icons/arrow_divide.png")}"/></a>
	            %endif                
                </td>
				<td title="${repo['description']}">${h.truncate(repo['description'],60)}</td>
	            <td>${h.age(repo['last_change'])}</td>
	            <td>
	            	%if repo['rev']>=0:
	            	${h.link_to('r%s:%s' % (repo['rev'],h.short_id(repo['tip'])),
	                h.url('changeset_home',repo_name=repo['name'],revision=repo['tip']),
	                class_="tooltip",
	                title=h.tooltip(repo['last_msg']))}
	            	%else:
	            		${_('No changesets yet')}
	            	%endif    
	            </td>
	            <td title="${repo['contact']}">${h.person(repo['contact'])}</td>
                <td>
                  ${h.form(url('repo', repo_name=repo['name']),method='delete')}
                    ${h.submit('remove_%s' % repo['name'],_('delete'),class_="delete_icon action_button",onclick="return confirm('"+_('Confirm to delete this repository')+"');")}
                  ${h.end_form()}
                </td>
            </tr>
            %endfor
        </table>
    </div>
</div> 
		   
</%def>    <|MERGE_RESOLUTION|>--- conflicted
+++ resolved
@@ -38,44 +38,26 @@
             <tr class="parity${cnt%2}">
                  <td>
                  ## TYPE OF REPO
-<<<<<<< HEAD
-                 %if repo['repo'].dbrepo.repo_type =='hg':
-                   <img class="icon" title="${_('Mercurial repository')}" alt="${_('Mercurial repository')}" src="${h.url("/images/icons/hgicon.png")}"/>
-                 %elif repo['repo'].dbrepo.repo_type =='git':
-                   <img class="icon" title="${_('Git repository')}" alt="${_('Git repository')}" src="${h.url("/images/icons/giticon.png")}"/>
-=======
                  %if repo['dbrepo']['repo_type'] =='hg':
                    <img class="icon" title="${_('Mercurial repository')}" alt="${_('Mercurial repository')}" src="${h.url('/images/icons/hgicon.png')}"/>
                  %elif repo['dbrepo']['repo_type'] =='git':
                    <img class="icon" title="${_('Git repository')}" alt="${_('Git repository')}" src="${h.url('/images/icons/giticon.png')}"/>
->>>>>>> 88d3c04a
                  %else:
                    
                  %endif
                  
                  ## PRIVATE/PUBLIC REPO                  
-<<<<<<< HEAD
-                 %if repo['repo'].dbrepo.private:
-                    <img alt="${_('private')}" src="${h.url("/images/icons/lock.png")}"/>
-                 %else:
-                    <img alt="${_('public')}" src="${h.url("/images/icons/lock_open.png")}"/>
-=======
                  %if repo['dbrepo']['private']:
                     <img alt="${_('private')}" src="${h.url('/images/icons/lock.png')}"/>
                  %else:
                     <img alt="${_('public')}" src="${h.url('/images/icons/lock_open.png')}"/>
->>>>>>> 88d3c04a
                  %endif         
                 ${h.link_to(repo['name'],h.url('edit_repo',repo_name=repo['name']))}
                 
 	            %if repo['dbrepo_fork']:
 	            	<a href="${h.url('summary_home',repo_name=repo['dbrepo_fork']['repo_name'])}">
 	            	<img class="icon" alt="${_('public')}"
-<<<<<<< HEAD
-	            	title="${_('Fork of')} ${repo['repo'].dbrepo.fork.repo_name}" 
-=======
 	            	title="${_('Fork of')} ${repo['dbrepo_fork']['repo_name']}" 
->>>>>>> 88d3c04a
 	            	src="${h.url("/images/icons/arrow_divide.png")}"/></a>
 	            %endif                
                 </td>
