## -*- coding: utf-8 -*-
<%inherit file="/base/base.html"/>

<%def name="title()">
    ${_('My account')} ${c.rhodecode_user.username} - ${c.rhodecode_name}
</%def>

<%def name="breadcrumbs_links()">
    ${_('My Account')}
</%def>

<%def name="page_nav()">
	${self.menu('admin')}
</%def>

<%def name="main()">

<div class="box box-left">
    <!-- box / title -->
    <div class="title">
        ${self.breadcrumbs()}
    </div>
    <!-- end box / title -->
    <div>
    ${h.form(url('admin_settings_my_account_update'),method='put')}
	    <div class="form">

             <div class="field">
                <div class="gravatar_box">
                    <div class="gravatar"><img alt="gravatar" src="${h.gravatar_url(c.user.email)}"/></div>
                    <p>
                    %if c.use_gravatar:
                    <strong>${_('Change your avatar at')} <a href="http://gravatar.com">gravatar.com</a></strong>
                    <br/>${_('Using')} ${c.user.email}
                    %else:
                    <br/>${c.user.email}
<<<<<<< HEAD
                    %endif 
=======
                    %endif
>>>>>>> 52942387
                    </p>
                </div>
             </div>
	        <div class="field">
	            <div class="label">
	                <label>${_('API key')}</label> ${c.user.api_key}
	            </div>
	        </div>
	        <div class="fields">
	             <div class="field">
	                <div class="label">
	                    <label for="username">${_('Username')}:</label>
	                </div>
	                <div class="input">
	                    ${h.text('username',class_="medium")}
	                </div>
	             </div>

	             <div class="field">
	                <div class="label">
	                    <label for="new_password">${_('New password')}:</label>
	                </div>
	                <div class="input">
	                    ${h.password('new_password',class_="medium",autocomplete="off")}
	                </div>
	             </div>

                 <div class="field">
                    <div class="label">
                        <label for="password_confirmation">${_('New password confirmation')}:</label>
                    </div>
                    <div class="input">
                        ${h.password('password_confirmation',class_="medium",autocomplete="off")}
                    </div>
                 </div>

	             <div class="field">
	                <div class="label">
	                    <label for="name">${_('First Name')}:</label>
	                </div>
	                <div class="input">
	                    ${h.text('name',class_="medium")}
	                </div>
	             </div>

	             <div class="field">
	                <div class="label">
	                    <label for="lastname">${_('Last Name')}:</label>
	                </div>
	                <div class="input">
	                    ${h.text('lastname',class_="medium")}
	                </div>
	             </div>

	             <div class="field">
	                <div class="label">
	                    <label for="email">${_('Email')}:</label>
	                </div>
	                <div class="input">
	                    ${h.text('email',class_="medium")}
	                </div>
	             </div>

	            <div class="buttons">
	              ${h.submit('save',_('Save'),class_="ui-button")}
	              ${h.reset('reset',_('Reset'),class_="ui-button")}
	            </div>
	    	</div>
	    </div>
    ${h.end_form()}
    </div>
</div>

<div class="box box-right">
    <!-- box / title -->
    <div class="title">
        <h5>
        <input class="q_filter_box" id="q_filter" size="15" type="text" name="filter" value="${_('quick filter...')}"/>
        ${_('My repositories')}
        </h5>
         %if h.HasPermissionAny('hg.admin','hg.create.repository')():
         <ul class="links">
           <li>
             <span>${h.link_to(_('ADD REPOSITORY'),h.url('admin_settings_create_repository'))}</span>
           </li>
         </ul>
         %endif
    </div>
    <!-- end box / title -->
    <div class="table">
	    <table>
	    <thead>
            <tr>
            <th class="left">${_('Name')}</th>
            <th class="left">${_('revision')}</th>
            <th colspan="2" class="left">${_('action')}</th>
	    </thead>
	     <tbody>
	     %if c.user_repos:
		     %for repo in c.user_repos:
		        <tr>
		            <td>
                     %if h.is_hg(repo['dbrepo']['repo_type']):
                       <img class="icon" title="${_('Mercurial repository')}" alt="${_('Mercurial repository')}" src="${h.url('/images/icons/hgicon.png')}"/>
                     %elif h.is_git(repo['dbrepo']['repo_type']):
                       <img class="icon" title="${_('Git repository')}" alt="${_('Git repository')}" src="${h.url('/images/icons/giticon.png')}"/>
                     %else:

                     %endif
		             %if repo['dbrepo']['private']:
		                <img class="icon" alt="${_('private')}" src="${h.url('/images/icons/lock.png')}"/>
		             %else:
		                <img class="icon" alt="${_('public')}" src="${h.url('/images/icons/lock_open.png')}"/>
		             %endif

		            ${h.link_to(repo['name'], h.url('summary_home',repo_name=repo['name']),class_="repo_name")}
		            %if repo['dbrepo_fork']:
		            	<a href="${h.url('summary_home',repo_name=repo['dbrepo_fork']['repo_name'])}">
		            	<img class="icon" alt="${_('public')}"
		            	title="${_('Fork of')} ${repo['dbrepo_fork']['repo_name']}"
		            	src="${h.url('/images/icons/arrow_divide.png')}"/></a>
		            %endif
		            </td>
		            <td><span class="tooltip" title="${repo['last_change']}">${("r%s:%s") % (repo['rev'],h.short_id(repo['tip']))}</span></td>
		            <td><a href="${h.url('repo_settings_home',repo_name=repo['name'])}" title="${_('edit')}"><img class="icon" alt="${_('private')}" src="${h.url('/images/icons/application_form_edit.png')}"/></a></td>
		            <td>
	                  ${h.form(url('repo_settings_delete', repo_name=repo['name']),method='delete')}
	                    ${h.submit('remove_%s' % repo['name'],'',class_="delete_icon action_button",onclick="return confirm('"+_('Confirm to delete this repository: %s') % repo['name']+"');")}
	                  ${h.end_form()}
		            </td>
		        </tr>
		     %endfor
	     %else:
            <div style="padding:5px 0px 10px 0px;">
	     	${_('No repositories yet')}
	     	%if h.HasPermissionAny('hg.admin','hg.create.repository')():
	     		${h.link_to(_('create one now'),h.url('admin_settings_create_repository'),class_="ui-btn")}
	     	%endif
            </div>
	     %endif
	     </tbody>
	     </table>
    </div>
</div>
<script type="text/javascript">
var nodes = YUQ('div.table tr td a.repo_name');
var target = 'q_filter';
var func = function(node){
    return node.parentNode.parentNode;
}
q_filter(target,nodes,func);
</script>
</%def><|MERGE_RESOLUTION|>--- conflicted
+++ resolved
@@ -34,11 +34,7 @@
                     <br/>${_('Using')} ${c.user.email}
                     %else:
                     <br/>${c.user.email}
-<<<<<<< HEAD
-                    %endif 
-=======
                     %endif
->>>>>>> 52942387
                     </p>
                 </div>
              </div>
