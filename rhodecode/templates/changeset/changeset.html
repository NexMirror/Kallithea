--- conflicted
+++ resolved
@@ -49,11 +49,7 @@
 	                     <span>${h.person(c.changeset.author)}</span><br/>
 	                     <span><a href="mailto:${h.email_or_none(c.changeset.author)}">${h.email_or_none(c.changeset.author)}</a></span><br/>
 	                 </div>
-<<<<<<< HEAD
-	                 <div class="message">${h.wrap_paragraphs(c.changeset.message)}</div>
-=======
 	                 <div class="message">${h.urlify_commit(h.wrap_paragraphs(c.changeset.message))}</div>
->>>>>>> d92d1a1a
 	             </div>
 	             <div class="right">
 		             <div class="changes">
