--- conflicted
+++ resolved
@@ -114,7 +114,6 @@
                   <input style="vertical-align: bottom;margin-bottom:-2px" id="show_changeset_status_box" type="checkbox" name="change_changeset_status" />
                   </span> 
             </div>
-<<<<<<< HEAD
             <div id="status_block_container" class="status-block" style="display:none">
                 %for status,lbl in c.changeset_statuses:
                     <div class="">
@@ -122,11 +121,8 @@
                     </div>                    
                 %endfor
             </div>                 
-            ${h.textarea('text')}
-=======
-                <div class="mentions-container" id="mentions_container"></div>
-                ${h.textarea('text')}
->>>>>>> 37f34f93
+            <div class="mentions-container" id="mentions_container"></div>
+             ${h.textarea('text')}
         </div>
         <div class="comment-button">
         ${h.submit('save', _('Comment'), class_='ui-button')}
