--- conflicted
+++ resolved
@@ -25,15 +25,7 @@
     <div class="table">
         % if c.pagination:
             <div id="graph">
-<<<<<<< HEAD
-                <div class="info_box" style="clear: both;padding: 10px 6px;text-align: right;">
-=======
-                <div id="graph_nodes">
-                    <canvas id="graph_canvas"></canvas>
-                </div>
-                <div id="graph_content">
                     <div class="info_box" style="clear: both;padding: 10px 6px;min-height: 12px;text-align: right;">
->>>>>>> 8752076b
                     <a href="#" class="ui-btn small" id="rev_range_container" style="display:none"></a>
                     <a href="#" class="ui-btn small" id="rev_range_clear" style="display:none">${_('Clear selection')}</a>
 
@@ -127,15 +119,13 @@
         <script type="text/javascript">
             YAHOO.util.Event.onDOMReady(function(){
 
-<<<<<<< HEAD
                 //Monitor range checkboxes and build a link to changesets
                 //ranges
                 var checkboxes = YUD.getElementsByClassName('changeset_range');
                 var url_tmpl = "${h.url('changeset_home',repo_name=c.repo_name,revision='__REVRANGE__')}";
                 var pr_tmpl = "${h.url('pullrequest_home',repo_name=c.repo_name)}";
 
-                var checkbox_checker = function(e){
-                    var clicked_cb = e.currentTarget;
+                    var checkbox_checker = function(e){
                     var checked_checkboxes = [];
                     for (pos in checkboxes){
                         if(checkboxes[pos].checked){
@@ -143,26 +133,6 @@
                         }
                     }
                     if(YUD.get('open_new_pr')){
-                        if(checked_checkboxes.length>0){
-                            // modify open pull request to show we have selected cs
-                            YUD.get('open_new_pr').innerHTML = _TM['Open new pull request for selected changesets'];
-                        }else{
-                            YUD.get('open_new_pr').innerHTML = _TM['Open new pull request'];
-=======
-                    //Monitor range checkboxes and build a link to changesets
-                    //ranges
-                    var checkboxes = YUD.getElementsByClassName('changeset_range');
-                    var url_tmpl = "${h.url('changeset_home',repo_name=c.repo_name,revision='__REVRANGE__')}";
-                    var pr_tmpl = "${h.url('pullrequest_home',repo_name=c.repo_name)}";
-
-                    var checkbox_checker = function(e){
-                        var checked_checkboxes = [];
-                        for (pos in checkboxes){
-                            if(checkboxes[pos].checked){
-                                checked_checkboxes.push(checkboxes[pos]);
-                            }
-                        }
-                        if(YUD.get('open_new_pr')){
                             if(checked_checkboxes.length>1){
                               YUD.setStyle('open_new_pr','display','none');
                             } else {
@@ -173,9 +143,7 @@
                               YUD.get('open_new_pr').innerHTML = _TM['Open new pull request'];
                             }
                           }
->>>>>>> 8752076b
                         }
-                    }
 
                     if(checked_checkboxes.length>0){
                         var rev_end = checked_checkboxes[0].name;
@@ -194,23 +162,11 @@
                         YUD.setStyle('rev_range_container','display','');
                         YUD.setStyle('rev_range_clear','display','');
 
-<<<<<<< HEAD
                         YUD.get('open_new_pr').href = pr_tmpl + '?rev_start={0}&rev_end={1}'.format(rev_start,rev_end);
-
+                            YUD.setStyle('compare_fork','display','none');
                     } else{
                         YUD.setStyle('rev_range_container','display','none');
                         YUD.setStyle('rev_range_clear','display','none');
-                    }
-                };
-                YUE.onDOMReady(checkbox_checker);
-                YUE.on(checkboxes,'click', checkbox_checker);
-=======
-                            YUD.get('open_new_pr').href = pr_tmpl + '?rev_start={0}&rev_end={1}'.format(rev_start,rev_end);
-                            YUD.setStyle('compare_fork','display','none');
-                        }
-                        else{
-                            YUD.setStyle('rev_range_container','display','none');
-                            YUD.setStyle('rev_range_clear','display','none');
                             if (checkboxes){
                                 YUD.get('open_new_pr').href = pr_tmpl + '?rev_end={0}'.format(checkboxes[0].name);
                             }
@@ -220,28 +176,12 @@
                     YUE.onDOMReady(checkbox_checker);
                     YUE.on(checkboxes,'click', checkbox_checker);
 
-                    YUE.on('rev_range_clear','click',function(e){
-                        for (var i=0; i<checkboxes.length; i++){
-                            var cb = checkboxes[i];
-                            cb.checked = false;
-                        }
-                        checkbox_checker();
-                        YUE.preventDefault(e);
-                    })
-
-                    var msgs = YUQ('.message');
-                    // get first element height
-                    var el = YUQ('#graph_content .container')[0];
-                    var row_h = el.clientHeight;
-                    for(var i=0;i<msgs.length;i++){
-                        var m = msgs[i];
->>>>>>> 8752076b
-
                 YUE.on('rev_range_clear','click',function(e){
                     for (var i=0; i<checkboxes.length; i++){
                         var cb = checkboxes[i];
                         cb.checked = false;
                     }
+                        checkbox_checker();
                     YUE.preventDefault(e);
                 });
 
