--- conflicted
+++ resolved
@@ -66,15 +66,11 @@
                 %for cnt,cs in enumerate(c.pagination):
                     <tr id="chg_${cnt+1}" class="container ${'tablerow%s' % (cnt%2)}">
                         <td class="checkbox">
-<<<<<<< HEAD
-                            ${h.checkbox(cs.raw_id,class_="changeset_range")}
-=======
                             %if c.changelog_for_path:
                                 ${h.checkbox(cs.raw_id,class_="changeset_range", disabled="disabled")}
                             %else:
                                 ${h.checkbox(cs.raw_id,class_="changeset_range")}
                             %endif
->>>>>>> 63794202
                         <td class="status">
                           %if c.statuses.get(cs.raw_id):
                             <div class="changeset-status-ico">
