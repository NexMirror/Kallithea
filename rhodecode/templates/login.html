--- conflicted
+++ resolved
@@ -1,67 +1,4 @@
 ## -*- coding: utf-8 -*-
-<<<<<<< HEAD
-<!DOCTYPE html PUBLIC "-//W3C//DTD XHTML 1.0 Strict//EN" "http://www.w3.org/TR/xhtml1/DTD/xhtml1-strict.dtd">
-<html xmlns="http://www.w3.org/1999/xhtml">
-    <head>
-        <title>${_('Sign In')} - ${c.rhodecode_name}</title>
-        <meta http-equiv="Content-Type" content="text/html;charset=utf-8" />
-        <link rel="icon" href="${h.url("/images/icons/database_gear.png")}" type="image/png" />
-        <meta name="robots" content="index, nofollow"/>
-            
-        <!-- stylesheets -->
-        <link rel="stylesheet" type="text/css" href="${h.url('/css/style.css')}" media="screen" />
-
-    </head>
-    <body>
-        <div id="login">
-        <div class="flash_msg">
-            <% messages = h.flash.pop_messages() %>
-            % if messages:
-            <ul id="flash-messages">
-                % for message in messages:
-                <li class="${message.category}_msg">${message}</li>
-                % endfor
-            </ul>
-            % endif
-        </div>          
-            <!-- login -->
-            <div class="title top-left-rounded-corner top-right-rounded-corner">
-                <h5>${_('Sign In to')} ${c.rhodecode_name}</h5>
-            </div>
-            <div class="inner">            
-                ${h.form(h.url.current(came_from=c.came_from))}
-                <div class="form">
-                    <!-- fields -->
-
-                    <div class="fields">
-                        <div class="field">
-                            <div class="label">
-                                <label for="username">${_('Username')}:</label>
-                            </div>
-                            <div class="input">
-                                ${h.text('username',class_='focus',size=40)}
-                            </div>
-                            
-                        </div>                     
-                        <div class="field">
-                            <div class="label">
-                                <label for="password">${_('Password')}:</label>
-                            </div>
-                            <div class="input">
-                                ${h.password('password',class_='focus',size=40)}
-                            </div>
-                            
-                        </div>
-                        ##<div class="field">
-                        ##    <div class="checkbox">
-                        ##        <input type="checkbox" id="remember" name="remember" />
-                        ##        <label for="remember">Remember me</label>
-                        ##    </div>
-                        ##</div>
-                        <div class="buttons">
-                            ${h.submit('sign_in','Sign In',class_="ui-button")}
-                        </div>
-=======
 <%inherit file="base/root.html"/>
 
 <%def name="title()">
@@ -92,7 +29,6 @@
                 <div class="field">
                     <div class="label">
                         <label for="username">${_('Username')}:</label>
->>>>>>> 88d3c04a
                     </div>
                     <div class="input">
                         ${h.text('username',class_='focus',size=40)}
