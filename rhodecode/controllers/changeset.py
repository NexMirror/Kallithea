--- conflicted
+++ resolved
@@ -385,7 +385,6 @@
             status_change=(ChangesetStatus.get_status_lbl(status) 
                            if status and change_status else None)
         )
-<<<<<<< HEAD
 
         # get status if set !
         if status and change_status:
@@ -396,11 +395,9 @@
                 c.rhodecode_user.user_id,
                 comm,
             )
-=======
         action_logger(self.rhodecode_user,
                       'user_commented_revision:%s' % revision,
                       c.rhodecode_db_repo, self.ip_addr, self.sa)
->>>>>>> 37f34f93
 
         Session.commit()
 
