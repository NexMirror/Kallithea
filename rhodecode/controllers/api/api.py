# -*- coding: utf-8 -*-
"""
    rhodecode.controllers.api
    ~~~~~~~~~~~~~~~~~~~~~~~~~

    API controller for RhodeCode

    :created_on: Aug 20, 2011
    :author: marcink
    :copyright: (C) 2011-2012 Marcin Kuzminski <marcin@python-works.com>
    :license: GPLv3, see COPYING for more details.
"""
# This program is free software; you can redistribute it and/or
# modify it under the terms of the GNU General Public License
# as published by the Free Software Foundation; version 2
# of the License or (at your opinion) any later version of the license.
#
# This program is distributed in the hope that it will be useful,
# but WITHOUT ANY WARRANTY; without even the implied warranty of
# MERCHANTABILITY or FITNESS FOR A PARTICULAR PURPOSE.  See the
# GNU General Public License for more details.
#
# You should have received a copy of the GNU General Public License
# along with this program; if not, write to the Free Software
# Foundation, Inc., 51 Franklin Street, Fifth Floor, Boston,
# MA  02110-1301, USA.

import traceback
import logging

from rhodecode.controllers.api import JSONRPCController, JSONRPCError
from rhodecode.lib.auth import HasPermissionAllDecorator, \
    HasPermissionAnyDecorator, PasswordGenerator

from rhodecode.model.meta import Session
from rhodecode.model.scm import ScmModel
from rhodecode.model.db import User, UsersGroup, RepoGroup, Repository
from rhodecode.model.repo import RepoModel
from rhodecode.model.user import UserModel
from rhodecode.model.users_group import UsersGroupModel
from rhodecode.model.repos_group import ReposGroupModel



log = logging.getLogger(__name__)


class ApiController(JSONRPCController):
    """
    API Controller


    Each method needs to have USER as argument this is then based on given
    API_KEY propagated as instance of user object

    Preferably this should be first argument also


    Each function should also **raise** JSONRPCError for any
    errors that happens

    """

    @HasPermissionAllDecorator('hg.admin')
    def pull(self, apiuser, repo_name):
        """
        Dispatch pull action on given repo


        :param user:
        :param repo_name:
        """

        if Repository.is_valid(repo_name) is False:
            raise JSONRPCError('Unknown repo "%s"' % repo_name)

        try:
            ScmModel().pull_changes(repo_name, self.rhodecode_user.username)
            return 'Pulled from %s' % repo_name
        except Exception:
            raise JSONRPCError('Unable to pull changes from "%s"' % repo_name)

    @HasPermissionAllDecorator('hg.admin')
    def get_user(self, apiuser, userid):
        """"
        Get a user by username

        :param apiuser:
        :param username:
        """

<<<<<<< HEAD
        user = User.get_by_username(username)
        if not user:
            return None
=======
        user = UserModel().get_user(userid)
        if user is None:
            return user
>>>>>>> 52942387

        return dict(
            id=user.user_id,
            username=user.username,
            firstname=user.name,
            lastname=user.lastname,
            email=user.email,
            active=user.active,
            admin=user.admin,
<<<<<<< HEAD
            ldap=user.ldap_dn
=======
            ldap_dn=user.ldap_dn
>>>>>>> 52942387
        )

    @HasPermissionAllDecorator('hg.admin')
    def get_users(self, apiuser):
        """"
        Get all users

        :param apiuser:
        """

        result = []
        for user in User.getAll():
            result.append(
                dict(
                    id=user.user_id,
                    username=user.username,
                    firstname=user.name,
                    lastname=user.lastname,
                    email=user.email,
                    active=user.active,
                    admin=user.admin,
<<<<<<< HEAD
                    ldap=user.ldap_dn
=======
                    ldap_dn=user.ldap_dn
>>>>>>> 52942387
                )
            )
        return result

    @HasPermissionAllDecorator('hg.admin')
    def create_user(self, apiuser, username, email, password, firstname=None,
                    lastname=None, active=True, admin=False, ldap_dn=None):
        """
        Create new user

        :param apiuser:
        :param username:
        :param password:
        :param email:
        :param name:
        :param lastname:
        :param active:
        :param admin:
        :param ldap_dn:
        """
<<<<<<< HEAD

=======
>>>>>>> 52942387
        if User.get_by_username(username):
            raise JSONRPCError("user %s already exist" % username)

        if User.get_by_email(email, case_insensitive=True):
            raise JSONRPCError("email %s already exist" % email)

        if ldap_dn:
            # generate temporary password if ldap_dn
            password = PasswordGenerator().gen_password(length=8)

        try:
            usr = UserModel().create_or_update(
                username, password, email, firstname,
                lastname, active, admin, ldap_dn
            )
            Session.commit()
            return dict(
                id=usr.user_id,
                msg='created new user %s' % username
            )
        except Exception:
            log.error(traceback.format_exc())
            raise JSONRPCError('failed to create user %s' % username)

    @HasPermissionAllDecorator('hg.admin')
    def update_user(self, apiuser, userid, username, password, email,
                    firstname, lastname, active, admin, ldap_dn):
        """
        Updates given user

        :param apiuser:
        :param username:
        :param password:
        :param email:
        :param name:
        :param lastname:
        :param active:
        :param admin:
        :param ldap_dn:
        """
        if not UserModel().get_user(userid):
            raise JSONRPCError("user %s does not exist" % username)

        try:
            usr = UserModel().create_or_update(
                username, password, email, firstname,
                lastname, active, admin, ldap_dn
            )
            Session.commit()
            return dict(
                id=usr.user_id,
                msg='updated user %s' % username
            )
        except Exception:
            log.error(traceback.format_exc())
            raise JSONRPCError('failed to update user %s' % username)

    @HasPermissionAllDecorator('hg.admin')
    def get_users_group(self, apiuser, group_name):
        """"
        Get users group by name

        :param apiuser:
        :param group_name:
        """

        users_group = UsersGroup.get_by_group_name(group_name)
        if not users_group:
            return None

        members = []
        for user in users_group.members:
            user = user.user
            members.append(dict(id=user.user_id,
                            username=user.username,
                            firstname=user.name,
                            lastname=user.lastname,
                            email=user.email,
                            active=user.active,
                            admin=user.admin,
                            ldap=user.ldap_dn))

        return dict(id=users_group.users_group_id,
                    group_name=users_group.users_group_name,
                    active=users_group.users_group_active,
                    members=members)

    @HasPermissionAllDecorator('hg.admin')
    def get_users_groups(self, apiuser):
        """"
        Get all users groups

        :param apiuser:
        """

        result = []
        for users_group in UsersGroup.getAll():
            members = []
            for user in users_group.members:
                user = user.user
                members.append(dict(id=user.user_id,
                                username=user.username,
                                firstname=user.name,
                                lastname=user.lastname,
                                email=user.email,
                                active=user.active,
                                admin=user.admin,
                                ldap=user.ldap_dn))

            result.append(dict(id=users_group.users_group_id,
                                group_name=users_group.users_group_name,
                                active=users_group.users_group_active,
                                members=members))
        return result

    @HasPermissionAllDecorator('hg.admin')
    def create_users_group(self, apiuser, group_name, active=True):
        """
        Creates an new usergroup

        :param group_name:
        :param active:
        """

        if self.get_users_group(apiuser, group_name):
            raise JSONRPCError("users group %s already exist" % group_name)

        try:
            ug = UsersGroupModel().create(name=group_name, active=active)
            Session.commit()
            return dict(id=ug.users_group_id,
                        msg='created new users group %s' % group_name)
        except Exception:
            log.error(traceback.format_exc())
            raise JSONRPCError('failed to create group %s' % group_name)

    @HasPermissionAllDecorator('hg.admin')
    def add_user_to_users_group(self, apiuser, group_name, username):
        """"
        Add a user to a group

        :param apiuser:
        :param group_name:
        :param username:
        """

        try:
            users_group = UsersGroup.get_by_group_name(group_name)
            if not users_group:
                raise JSONRPCError('unknown users group %s' % group_name)

            user = User.get_by_username(username)
            if user is None:
                raise JSONRPCError('unknown user %s' % username)

            ugm = UsersGroupModel().add_user_to_group(users_group, user)
            success = True if ugm != True else False
            msg = 'added member %s to users group %s' % (username, group_name)
            msg = msg if success else 'User is already in that group'
            Session.commit()

            return dict(
                id=ugm.users_group_member_id if ugm != True else None,
                success=success,
                msg=msg
            )
        except Exception:
            log.error(traceback.format_exc())
            raise JSONRPCError('failed to add users group member')

    @HasPermissionAllDecorator('hg.admin')
    def remove_user_from_users_group(self, apiuser, group_name, username):
        """
        Remove user from a group

        :param apiuser
        :param group_name
        :param username
        """

        try:
            users_group = UsersGroup.get_by_group_name(group_name)
            if not users_group:
                raise JSONRPCError('unknown users group %s' % group_name)

            user = User.get_by_username(username)
            if user is None:
                raise JSONRPCError('unknown user %s' % username)

            success = UsersGroupModel().remove_user_from_group(users_group, user)
            msg = 'removed member %s from users group %s' % (username, group_name)
            msg = msg if success else "User wasn't in group"
            Session.commit()
            return dict(success=success, msg=msg)
        except Exception:
            log.error(traceback.format_exc())
            raise JSONRPCError('failed to remove user from group')

    @HasPermissionAnyDecorator('hg.admin')
<<<<<<< HEAD
    def get_repo(self, apiuser, name):
=======
    def get_repo(self, apiuser, repoid):
>>>>>>> 52942387
        """"
        Get repository by name

        :param apiuser:
        :param repo_name:
        """

<<<<<<< HEAD
        try:
            repo = Repository.get_by_repo_name(name)
        except NoResultFound:
            return None
=======
        repo = RepoModel().get_repo(repoid)
        if repo is None:
            raise JSONRPCError('unknown repository %s' % repo)
>>>>>>> 52942387

        members = []
        for user in repo.repo_to_perm:
            perm = user.permission.permission_name
            user = user.user
            members.append(
                dict(
                    type_="user",
                    id=user.user_id,
                    username=user.username,
                    firstname=user.name,
                    lastname=user.lastname,
                    email=user.email,
                    active=user.active,
                    admin=user.admin,
                    ldap=user.ldap_dn,
                    permission=perm
                )
            )
        for users_group in repo.users_group_to_perm:
            perm = users_group.permission.permission_name
            users_group = users_group.users_group
            members.append(
                dict(
                    type_="users_group",
                    id=users_group.users_group_id,
                    name=users_group.users_group_name,
                    active=users_group.users_group_active,
                    permission=perm
                )
            )

        return dict(
            id=repo.repo_id,
<<<<<<< HEAD
            name=repo.repo_name,
=======
            repo_name=repo.repo_name,
>>>>>>> 52942387
            type=repo.repo_type,
            description=repo.description,
            members=members
        )

    @HasPermissionAnyDecorator('hg.admin')
    def get_repos(self, apiuser):
        """"
        Get all repositories

        :param apiuser:
        """

        result = []
        for repository in Repository.getAll():
            result.append(
                dict(
                    id=repository.repo_id,
<<<<<<< HEAD
                    name=repository.repo_name,
=======
                    repo_name=repository.repo_name,
>>>>>>> 52942387
                    type=repository.repo_type,
                    description=repository.description
                )
            )
        return result

    @HasPermissionAnyDecorator('hg.admin')
    def get_repo_nodes(self, apiuser, repo_name, revision, root_path,
                       ret_type='all'):
        """
        returns a list of nodes and it's children
        for a given path at given revision. It's possible to specify ret_type
        to show only files or dirs

        :param apiuser:
        :param repo_name: name of repository
        :param revision: revision for which listing should be done
        :param root_path: path from which start displaying
        :param ret_type: return type 'all|files|dirs' nodes
        """
        try:
            _d, _f = ScmModel().get_nodes(repo_name, revision, root_path,
                                          flat=False)
            _map = {
                'all': _d + _f,
                'files': _f,
                'dirs': _d,
            }
            return _map[ret_type]
        except KeyError:
            raise JSONRPCError('ret_type must be one of %s' % _map.keys())
        except Exception, e:
            raise JSONRPCError(e)

    @HasPermissionAnyDecorator('hg.admin', 'hg.create.repository')
    def create_repo(self, apiuser, repo_name, owner_name, description='',
                    repo_type='hg', private=False, clone_uri=None):
        """
        Create repository, if clone_url is given it makes a remote clone

        :param apiuser:
        :param repo_name:
        :param owner_name:
        :param description:
        :param repo_type:
        :param private:
        :param clone_uri:
        """

        try:
            owner = User.get_by_username(owner_name)
            if owner is None:
                raise JSONRPCError('unknown user %s' % owner_name)

            if Repository.get_by_repo_name(repo_name):
                raise JSONRPCError("repo %s already exist" % repo_name)

            groups = repo_name.split('/')
            real_name = groups[-1]
            groups = groups[:-1]
            parent_id = None
            for g in groups:
                group = RepoGroup.get_by_group_name(g)
                if not group:
                    group = ReposGroupModel().create(g, '', parent_id)
                parent_id = group.group_id

            repo = RepoModel().create(
                dict(
                    repo_name=real_name,
                    repo_name_full=repo_name,
                    description=description,
                    private=private,
                    repo_type=repo_type,
                    repo_group=parent_id,
                    clone_uri=clone_uri
                ),
                owner
            )
            Session.commit()

            return dict(
                id=repo.repo_id,
                msg="Created new repository %s" % repo.repo_name
            )

        except Exception:
            log.error(traceback.format_exc())
            raise JSONRPCError('failed to create repository %s' % repo_name)

    @HasPermissionAnyDecorator('hg.admin')
    def delete_repo(self, apiuser, repo_name):
        """
        Deletes a given repository

        :param repo_name:
        """
        if not Repository.get_by_repo_name(repo_name):
            raise JSONRPCError("repo %s does not exist" % repo_name)
        try:
            RepoModel().delete(repo_name)
            Session.commit()
            return dict(
                msg='Deleted repository %s' % repo_name
            )
        except Exception:
            log.error(traceback.format_exc())
            raise JSONRPCError('failed to delete repository %s' % repo_name)

    @HasPermissionAnyDecorator('hg.admin')
    def grant_user_permission(self, apiuser, repo_name, username, perm):
        """
        Grant permission for user on given repository, or update existing one
        if found

        :param repo_name:
        :param username:
        :param perm:
        """

        try:
            repo = Repository.get_by_repo_name(repo_name)
            if repo is None:
                raise JSONRPCError('unknown repository %s' % repo)

            user = User.get_by_username(username)
            if user is None:
                raise JSONRPCError('unknown user %s' % username)

            RepoModel().grant_user_permission(repo=repo, user=user, perm=perm)

            Session.commit()
            return dict(
                msg='Granted perm: %s for user: %s in repo: %s' % (
                    perm, username, repo_name
                )
            )
        except Exception:
            log.error(traceback.format_exc())
            raise JSONRPCError(
                'failed to edit permission %(repo)s for %(user)s' % dict(
                    user=username, repo=repo_name
                )
            )

    @HasPermissionAnyDecorator('hg.admin')
    def revoke_user_permission(self, apiuser, repo_name, username):
        """
        Revoke permission for user on given repository

        :param repo_name:
        :param username:
        """

        try:
            repo = Repository.get_by_repo_name(repo_name)
            if repo is None:
                raise JSONRPCError('unknown repository %s' % repo)

            user = User.get_by_username(username)
            if user is None:
                raise JSONRPCError('unknown user %s' % username)

            RepoModel().revoke_user_permission(repo=repo_name, user=username)

            Session.commit()
            return dict(
                msg='Revoked perm for user: %s in repo: %s' % (
                    username, repo_name
                )
            )
        except Exception:
            log.error(traceback.format_exc())
            raise JSONRPCError(
                'failed to edit permission %(repo)s for %(user)s' % dict(
                    user=username, repo=repo_name
                )
            )

    @HasPermissionAnyDecorator('hg.admin')
    def grant_users_group_permission(self, apiuser, repo_name, group_name, perm):
        """
        Grant permission for users group on given repository, or update
        existing one if found

        :param repo_name:
        :param group_name:
        :param perm:
        """

        try:
            repo = Repository.get_by_repo_name(repo_name)
            if repo is None:
                raise JSONRPCError('unknown repository %s' % repo)

            user_group = UsersGroup.get_by_group_name(group_name)
            if user_group is None:
                raise JSONRPCError('unknown users group %s' % user_group)

            RepoModel().grant_users_group_permission(repo=repo_name,
                                                     group_name=group_name,
                                                     perm=perm)

            Session.commit()
            return dict(
                msg='Granted perm: %s for group: %s in repo: %s' % (
                    perm, group_name, repo_name
                )
            )
        except Exception:
            log.error(traceback.format_exc())
            raise JSONRPCError(
                'failed to edit permission %(repo)s for %(usersgr)s' % dict(
                    usersgr=group_name, repo=repo_name
                )
            )

    @HasPermissionAnyDecorator('hg.admin')
    def revoke_users_group_permission(self, apiuser, repo_name, group_name):
        """
        Revoke permission for users group on given repository

        :param repo_name:
        :param group_name:
        """

        try:
            repo = Repository.get_by_repo_name(repo_name)
            if repo is None:
                raise JSONRPCError('unknown repository %s' % repo)

            user_group = UsersGroup.get_by_group_name(group_name)
            if user_group is None:
                raise JSONRPCError('unknown users group %s' % user_group)

            RepoModel().revoke_users_group_permission(repo=repo_name,
                                                      group_name=group_name)

            Session.commit()
            return dict(
                msg='Revoked perm for group: %s in repo: %s' % (
                    group_name, repo_name
                )
            )
        except Exception:
            log.error(traceback.format_exc())
            raise JSONRPCError(
                'failed to edit permission %(repo)s for %(usersgr)s' % dict(
                    usersgr=group_name, repo=repo_name
                )
            )<|MERGE_RESOLUTION|>--- conflicted
+++ resolved
@@ -41,7 +41,6 @@
 from rhodecode.model.repos_group import ReposGroupModel
 
 
-
 log = logging.getLogger(__name__)
 
 
@@ -89,15 +88,9 @@
         :param username:
         """
 
-<<<<<<< HEAD
-        user = User.get_by_username(username)
-        if not user:
-            return None
-=======
         user = UserModel().get_user(userid)
         if user is None:
             return user
->>>>>>> 52942387
 
         return dict(
             id=user.user_id,
@@ -107,11 +100,7 @@
             email=user.email,
             active=user.active,
             admin=user.admin,
-<<<<<<< HEAD
-            ldap=user.ldap_dn
-=======
             ldap_dn=user.ldap_dn
->>>>>>> 52942387
         )
 
     @HasPermissionAllDecorator('hg.admin')
@@ -133,11 +122,7 @@
                     email=user.email,
                     active=user.active,
                     admin=user.admin,
-<<<<<<< HEAD
-                    ldap=user.ldap_dn
-=======
                     ldap_dn=user.ldap_dn
->>>>>>> 52942387
                 )
             )
         return result
@@ -158,10 +143,6 @@
         :param admin:
         :param ldap_dn:
         """
-<<<<<<< HEAD
-
-=======
->>>>>>> 52942387
         if User.get_by_username(username):
             raise JSONRPCError("user %s already exist" % username)
 
@@ -361,11 +342,7 @@
             raise JSONRPCError('failed to remove user from group')
 
     @HasPermissionAnyDecorator('hg.admin')
-<<<<<<< HEAD
-    def get_repo(self, apiuser, name):
-=======
     def get_repo(self, apiuser, repoid):
->>>>>>> 52942387
         """"
         Get repository by name
 
@@ -373,16 +350,9 @@
         :param repo_name:
         """
 
-<<<<<<< HEAD
-        try:
-            repo = Repository.get_by_repo_name(name)
-        except NoResultFound:
-            return None
-=======
         repo = RepoModel().get_repo(repoid)
         if repo is None:
             raise JSONRPCError('unknown repository %s' % repo)
->>>>>>> 52942387
 
         members = []
         for user in repo.repo_to_perm:
@@ -417,11 +387,7 @@
 
         return dict(
             id=repo.repo_id,
-<<<<<<< HEAD
-            name=repo.repo_name,
-=======
             repo_name=repo.repo_name,
->>>>>>> 52942387
             type=repo.repo_type,
             description=repo.description,
             members=members
@@ -440,11 +406,7 @@
             result.append(
                 dict(
                     id=repository.repo_id,
-<<<<<<< HEAD
-                    name=repository.repo_name,
-=======
                     repo_name=repository.repo_name,
->>>>>>> 52942387
                     type=repository.repo_type,
                     description=repository.description
                 )
