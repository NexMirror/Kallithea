# -*- coding: utf-8 -*-
"""
    rhodecode.lib.celerylib.tasks
    ~~~~~~~~~~~~~~~~~~~~~~~~~~~~~

    RhodeCode task modules, containing all task that suppose to be run
    by celery daemon

    :created_on: Oct 6, 2010
    :author: marcink
    :copyright: (C) 2010-2012 Marcin Kuzminski <marcin@python-works.com>
    :license: GPLv3, see COPYING for more details.
"""
# This program is free software: you can redistribute it and/or modify
# it under the terms of the GNU General Public License as published by
# the Free Software Foundation, either version 3 of the License, or
# (at your option) any later version.
#
# This program is distributed in the hope that it will be useful,
# but WITHOUT ANY WARRANTY; without even the implied warranty of
# MERCHANTABILITY or FITNESS FOR A PARTICULAR PURPOSE.  See the
# GNU General Public License for more details.
#
# You should have received a copy of the GNU General Public License
# along with this program.  If not, see <http://www.gnu.org/licenses/>.
from celery.decorators import task

import os
import traceback
import logging
from os.path import join as jn

from time import mktime
from operator import itemgetter
from string import lower

from pylons import config, url
from pylons.i18n.translation import _

from rhodecode.lib.vcs import get_backend

from rhodecode import CELERY_ON
from rhodecode.lib import LANGUAGES_EXTENSIONS_MAP, safe_str
<<<<<<< HEAD
from rhodecode.lib.celerylib import run_task, locked_task, str2bool, \
    __get_lockkey, LockHeld, DaemonLock, get_session, dbsession
=======
from rhodecode.lib.celerylib import run_task, locked_task, dbsession, \
    str2bool, __get_lockkey, LockHeld, DaemonLock, get_session
>>>>>>> 52942387
from rhodecode.lib.helpers import person
from rhodecode.lib.rcmail.smtp_mailer import SmtpMailer
from rhodecode.lib.utils import add_cache, action_logger
from rhodecode.lib.compat import json, OrderedDict

<<<<<<< HEAD
from rhodecode.model.db import RhodeCodeUi, Statistics, Repository, User

from vcs.backends import get_repo
from vcs import get_backend
=======
from rhodecode.model.db import Statistics, Repository, User

>>>>>>> 52942387

add_cache(config)

__all__ = ['whoosh_index', 'get_commits_stats',
           'reset_user_password', 'send_email']


<<<<<<< HEAD

def get_repos_path():
    sa = get_session()
    q = sa.query(RhodeCodeUi).filter(RhodeCodeUi.ui_key == '/').one()
    return q.ui_value
=======
def get_logger(cls):
    if CELERY_ON:
        try:
            log = cls.get_logger()
        except:
            log = logging.getLogger(__name__)
    else:
        log = logging.getLogger(__name__)

    return log
>>>>>>> 52942387


@task(ignore_result=True)
@locked_task
@dbsession
def whoosh_index(repo_location, full_index):
    from rhodecode.lib.indexers.daemon import WhooshIndexingDaemon
    log = whoosh_index.get_logger(whoosh_index)
    DBS = get_session()

    index_location = config['index_dir']
    WhooshIndexingDaemon(index_location=index_location,
                         repo_location=repo_location, sa=DBS)\
                         .run(full_index=full_index)


@task(ignore_result=True)
@dbsession
def get_commits_stats(repo_name, ts_min_y, ts_max_y):
    log = get_logger(get_commits_stats)
    DBS = get_session()
    lockkey = __get_lockkey('get_commits_stats', repo_name, ts_min_y,
                            ts_max_y)
    lockkey_path = config['here']

    log.info('running task with lockkey %s' % lockkey)

    try:
        sa = get_session()
        lock = l = DaemonLock(file_=jn(lockkey_path, lockkey))

<<<<<<< HEAD
        # for js data compatibilty cleans the key for person from '
=======
        # for js data compatibility cleans the key for person from '
>>>>>>> 52942387
        akc = lambda k: person(k).replace('"', "")

        co_day_auth_aggr = {}
        commits_by_day_aggregate = {}
<<<<<<< HEAD
        repos_path = get_repos_path()
        repo = get_repo(safe_str(os.path.join(repos_path, repo_name)))
=======
        repo = Repository.get_by_repo_name(repo_name)
        if repo is None:
            return True

        repo = repo.scm_instance
>>>>>>> 52942387
        repo_size = repo.count()
        # return if repo have no revisions
        if repo_size < 1:
            lock.release()
            return True

        skip_date_limit = True
        parse_limit = int(config['app_conf'].get('commit_parse_limit'))
        last_rev = None
        last_cs = None
        timegetter = itemgetter('time')

<<<<<<< HEAD
        dbrepo = sa.query(Repository)\
=======
        dbrepo = DBS.query(Repository)\
>>>>>>> 52942387
            .filter(Repository.repo_name == repo_name).scalar()
        cur_stats = DBS.query(Statistics)\
            .filter(Statistics.repository == dbrepo).scalar()

        if cur_stats is not None:
            last_rev = cur_stats.stat_on_revision

        if last_rev == repo.get_changeset().revision and repo_size > 1:
            # pass silently without any work if we're not on first revision or
            # current state of parsing revision(from db marker) is the
            # last revision
            lock.release()
            return True

        if cur_stats:
            commits_by_day_aggregate = OrderedDict(json.loads(
                                        cur_stats.commit_activity_combined))
            co_day_auth_aggr = json.loads(cur_stats.commit_activity)

        log.debug('starting parsing %s' % parse_limit)
        lmktime = mktime

        last_rev = last_rev + 1 if last_rev >= 0 else 0
        log.debug('Getting revisions from %s to %s' % (
             last_rev, last_rev + parse_limit)
        )
        for cs in repo[last_rev:last_rev + parse_limit]:
            last_cs = cs  # remember last parsed changeset
            k = lmktime([cs.date.timetuple()[0], cs.date.timetuple()[1],
                          cs.date.timetuple()[2], 0, 0, 0, 0, 0, 0])

            if akc(cs.author) in co_day_auth_aggr:
                try:
                    l = [timegetter(x) for x in
                         co_day_auth_aggr[akc(cs.author)]['data']]
                    time_pos = l.index(k)
                except ValueError:
                    time_pos = False

                if time_pos >= 0 and time_pos is not False:

                    datadict = \
                        co_day_auth_aggr[akc(cs.author)]['data'][time_pos]

                    datadict["commits"] += 1
                    datadict["added"] += len(cs.added)
                    datadict["changed"] += len(cs.changed)
                    datadict["removed"] += len(cs.removed)

                else:
                    if k >= ts_min_y and k <= ts_max_y or skip_date_limit:

                        datadict = {"time": k,
                                    "commits": 1,
                                    "added": len(cs.added),
                                    "changed": len(cs.changed),
                                    "removed": len(cs.removed),
                                   }
                        co_day_auth_aggr[akc(cs.author)]['data']\
                            .append(datadict)

            else:
                if k >= ts_min_y and k <= ts_max_y or skip_date_limit:
                    co_day_auth_aggr[akc(cs.author)] = {
                                        "label": akc(cs.author),
                                        "data": [{"time":k,
                                                 "commits":1,
                                                 "added":len(cs.added),
                                                 "changed":len(cs.changed),
                                                 "removed":len(cs.removed),
                                                 }],
                                        "schema": ["commits"],
                                        }

            #gather all data by day
            if k in commits_by_day_aggregate:
                commits_by_day_aggregate[k] += 1
            else:
                commits_by_day_aggregate[k] = 1

        overview_data = sorted(commits_by_day_aggregate.items(),
                               key=itemgetter(0))

        if not co_day_auth_aggr:
            co_day_auth_aggr[akc(repo.contact)] = {
                "label": akc(repo.contact),
                "data": [0, 1],
                "schema": ["commits"],
            }

        stats = cur_stats if cur_stats else Statistics()
        stats.commit_activity = json.dumps(co_day_auth_aggr)
        stats.commit_activity_combined = json.dumps(overview_data)

        log.debug('last revison %s' % last_rev)
        leftovers = len(repo.revisions[last_rev:])
        log.debug('revisions to parse %s' % leftovers)

        if last_rev == 0 or leftovers < parse_limit:
            log.debug('getting code trending stats')
            stats.languages = json.dumps(__get_codes_stats(repo_name))

        try:
            stats.repository = dbrepo
            stats.stat_on_revision = last_cs.revision if last_cs else 0
            DBS.add(stats)
            DBS.commit()
        except:
            log.error(traceback.format_exc())
            DBS.rollback()
            lock.release()
            return False

        # final release
        lock.release()

        # execute another task if celery is enabled
        if len(repo.revisions) > 1 and CELERY_ON:
            run_task(get_commits_stats, repo_name, ts_min_y, ts_max_y)
        return True
    except LockHeld:
        log.info('LockHeld')
        return 'Task with key %s already running' % lockkey

@task(ignore_result=True)
@dbsession
def send_password_link(user_email):
    from rhodecode.model.notification import EmailNotificationModel

<<<<<<< HEAD
    from rhodecode.lib import auth
=======
    log = get_logger(send_password_link)
    DBS = get_session()
>>>>>>> 52942387

    try:
        user = User.get_by_email(user_email)
        if user:
            log.debug('password reset user found %s' % user)
            link = url('reset_password_confirmation', key=user.api_key,
                       qualified=True)
            reg_type = EmailNotificationModel.TYPE_PASSWORD_RESET
            body = EmailNotificationModel().get_email_tmpl(reg_type,
                                                **{'user':user.short_contact,
                                                   'reset_url':link})
            log.debug('sending email')
            run_task(send_email, user_email,
                     _("password reset link"), body)
            log.info('send new password mail to %s' % user_email)
        else:
            log.debug("password reset email %s not found" % user_email)
    except:
        log.error(traceback.format_exc())
        return False

    return True

@task(ignore_result=True)
@dbsession
def reset_user_password(user_email):
    from rhodecode.lib import auth
<<<<<<< HEAD
=======

    log = get_logger(reset_user_password)
    DBS = get_session()
>>>>>>> 52942387

    try:
        try:
            user = User.get_by_email(user_email)
            new_passwd = auth.PasswordGenerator().gen_password(8,
                             auth.PasswordGenerator.ALPHABETS_BIG_SMALL)
            if user:
                user.password = auth.get_crypt_password(new_passwd)
                user.api_key = auth.generate_api_key(user.username)
                DBS.add(user)
                DBS.commit()
                log.info('change password for %s' % user_email)
            if new_passwd is None:
                raise Exception('unable to generate new password')
        except:
            log.error(traceback.format_exc())
            DBS.rollback()

        run_task(send_email, user_email,
                 'Your new password',
                 'Your new RhodeCode password:%s' % (new_passwd))
        log.info('send new password mail to %s' % user_email)

    except:
        log.error('Failed to update user password')
        log.error(traceback.format_exc())

    return True


@task(ignore_result=True)
@dbsession
<<<<<<< HEAD
def send_email(recipients, subject, body):
=======
def send_email(recipients, subject, body, html_body=''):
>>>>>>> 52942387
    """
    Sends an email with defined parameters from the .ini files.

    :param recipients: list of recipients, it this is empty the defined email
        address from field 'email_to' is used instead
    :param subject: subject of the mail
    :param body: body of the mail
    :param html_body: html version of body
    """
<<<<<<< HEAD
    try:
        log = send_email.get_logger()
    except:
        log = logging.getLogger(__name__)
    
    sa = get_session()
=======
    log = get_logger(send_email)
    DBS = get_session()

>>>>>>> 52942387
    email_config = config
    subject = "%s %s" % (email_config.get('email_prefix'), subject)
    if not recipients:
        # if recipients are not defined we send to email_config + all admins
<<<<<<< HEAD
        admins = [
            u.email for u in sa.query(User).filter(User.admin==True).all()
        ]
=======
        admins = [u.email for u in User.query()
                  .filter(User.admin == True).all()]
>>>>>>> 52942387
        recipients = [email_config.get('email_to')] + admins

    mail_from = email_config.get('app_email_from', 'RhodeCode')
    user = email_config.get('smtp_username')
    passwd = email_config.get('smtp_password')
    mail_server = email_config.get('smtp_server')
    mail_port = email_config.get('smtp_port')
    tls = str2bool(email_config.get('smtp_use_tls'))
    ssl = str2bool(email_config.get('smtp_use_ssl'))
    debug = str2bool(config.get('debug'))
    smtp_auth = email_config.get('smtp_auth')

    try:
        m = SmtpMailer(mail_from, user, passwd, mail_server, smtp_auth,
                       mail_port, ssl, tls, debug=debug)
        m.send(recipients, subject, body, html_body)
    except:
        log.error('Mail sending failed')
        log.error(traceback.format_exc())
        return False
    return True


@task(ignore_result=True)
@dbsession
def create_repo_fork(form_data, cur_user):
    """
    Creates a fork of repository using interval VCS methods

    :param form_data:
    :param cur_user:
    """
    from rhodecode.model.repo import RepoModel

    log = get_logger(create_repo_fork)
    DBS = get_session()

    base_path = Repository.base_path()

    RepoModel(DBS).create(form_data, cur_user, just_db=True, fork=True)

    alias = form_data['repo_type']
    org_repo_name = form_data['org_path']
    fork_name = form_data['repo_name_full']
    update_after_clone = form_data['update_after_clone']
    source_repo_path = os.path.join(base_path, org_repo_name)
    destination_fork_path = os.path.join(base_path, fork_name)

    log.info('creating fork of %s as %s', source_repo_path,
             destination_fork_path)
    backend = get_backend(alias)
    backend(safe_str(destination_fork_path), create=True,
            src_url=safe_str(source_repo_path),
            update_after_clone=update_after_clone)
    action_logger(cur_user, 'user_forked_repo:%s' % fork_name,
                   org_repo_name, '', DBS)

    action_logger(cur_user, 'user_created_fork:%s' % fork_name,
                   fork_name, '', DBS)
    # finally commit at latest possible stage
    DBS.commit()

def __get_codes_stats(repo_name):
    repo = Repository.get_by_repo_name(repo_name).scm_instance

    tip = repo.get_changeset()
    code_stats = {}

    def aggregate(cs):
        for f in cs[2]:
            ext = lower(f.extension)
            if ext in LANGUAGES_EXTENSIONS_MAP.keys() and not f.is_binary:
                if ext in code_stats:
                    code_stats[ext] += 1
                else:
                    code_stats[ext] = 1

    map(aggregate, tip.walk('/'))

    return code_stats or {}<|MERGE_RESOLUTION|>--- conflicted
+++ resolved
@@ -41,27 +41,15 @@
 
 from rhodecode import CELERY_ON
 from rhodecode.lib import LANGUAGES_EXTENSIONS_MAP, safe_str
-<<<<<<< HEAD
-from rhodecode.lib.celerylib import run_task, locked_task, str2bool, \
-    __get_lockkey, LockHeld, DaemonLock, get_session, dbsession
-=======
 from rhodecode.lib.celerylib import run_task, locked_task, dbsession, \
     str2bool, __get_lockkey, LockHeld, DaemonLock, get_session
->>>>>>> 52942387
 from rhodecode.lib.helpers import person
 from rhodecode.lib.rcmail.smtp_mailer import SmtpMailer
 from rhodecode.lib.utils import add_cache, action_logger
 from rhodecode.lib.compat import json, OrderedDict
 
-<<<<<<< HEAD
-from rhodecode.model.db import RhodeCodeUi, Statistics, Repository, User
-
-from vcs.backends import get_repo
-from vcs import get_backend
-=======
 from rhodecode.model.db import Statistics, Repository, User
 
->>>>>>> 52942387
 
 add_cache(config)
 
@@ -69,13 +57,6 @@
            'reset_user_password', 'send_email']
 
 
-<<<<<<< HEAD
-
-def get_repos_path():
-    sa = get_session()
-    q = sa.query(RhodeCodeUi).filter(RhodeCodeUi.ui_key == '/').one()
-    return q.ui_value
-=======
 def get_logger(cls):
     if CELERY_ON:
         try:
@@ -86,7 +67,6 @@
         log = logging.getLogger(__name__)
 
     return log
->>>>>>> 52942387
 
 
 @task(ignore_result=True)
@@ -115,28 +95,18 @@
     log.info('running task with lockkey %s' % lockkey)
 
     try:
-        sa = get_session()
         lock = l = DaemonLock(file_=jn(lockkey_path, lockkey))
 
-<<<<<<< HEAD
-        # for js data compatibilty cleans the key for person from '
-=======
         # for js data compatibility cleans the key for person from '
->>>>>>> 52942387
         akc = lambda k: person(k).replace('"', "")
 
         co_day_auth_aggr = {}
         commits_by_day_aggregate = {}
-<<<<<<< HEAD
-        repos_path = get_repos_path()
-        repo = get_repo(safe_str(os.path.join(repos_path, repo_name)))
-=======
         repo = Repository.get_by_repo_name(repo_name)
         if repo is None:
             return True
 
         repo = repo.scm_instance
->>>>>>> 52942387
         repo_size = repo.count()
         # return if repo have no revisions
         if repo_size < 1:
@@ -149,11 +119,7 @@
         last_cs = None
         timegetter = itemgetter('time')
 
-<<<<<<< HEAD
-        dbrepo = sa.query(Repository)\
-=======
         dbrepo = DBS.query(Repository)\
->>>>>>> 52942387
             .filter(Repository.repo_name == repo_name).scalar()
         cur_stats = DBS.query(Statistics)\
             .filter(Statistics.repository == dbrepo).scalar()
@@ -267,10 +233,10 @@
             lock.release()
             return False
 
-        # final release
+        #final release
         lock.release()
 
-        # execute another task if celery is enabled
+        #execute another task if celery is enabled
         if len(repo.revisions) > 1 and CELERY_ON:
             run_task(get_commits_stats, repo_name, ts_min_y, ts_max_y)
         return True
@@ -283,12 +249,8 @@
 def send_password_link(user_email):
     from rhodecode.model.notification import EmailNotificationModel
 
-<<<<<<< HEAD
-    from rhodecode.lib import auth
-=======
     log = get_logger(send_password_link)
     DBS = get_session()
->>>>>>> 52942387
 
     try:
         user = User.get_by_email(user_email)
@@ -316,12 +278,9 @@
 @dbsession
 def reset_user_password(user_email):
     from rhodecode.lib import auth
-<<<<<<< HEAD
-=======
 
     log = get_logger(reset_user_password)
     DBS = get_session()
->>>>>>> 52942387
 
     try:
         try:
@@ -354,11 +313,7 @@
 
 @task(ignore_result=True)
 @dbsession
-<<<<<<< HEAD
-def send_email(recipients, subject, body):
-=======
 def send_email(recipients, subject, body, html_body=''):
->>>>>>> 52942387
     """
     Sends an email with defined parameters from the .ini files.
 
@@ -368,30 +323,15 @@
     :param body: body of the mail
     :param html_body: html version of body
     """
-<<<<<<< HEAD
-    try:
-        log = send_email.get_logger()
-    except:
-        log = logging.getLogger(__name__)
-    
-    sa = get_session()
-=======
     log = get_logger(send_email)
     DBS = get_session()
 
->>>>>>> 52942387
     email_config = config
     subject = "%s %s" % (email_config.get('email_prefix'), subject)
     if not recipients:
         # if recipients are not defined we send to email_config + all admins
-<<<<<<< HEAD
-        admins = [
-            u.email for u in sa.query(User).filter(User.admin==True).all()
-        ]
-=======
         admins = [u.email for u in User.query()
                   .filter(User.admin == True).all()]
->>>>>>> 52942387
         recipients = [email_config.get('email_to')] + admins
 
     mail_from = email_config.get('app_email_from', 'RhodeCode')
