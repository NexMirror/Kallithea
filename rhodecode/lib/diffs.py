--- conflicted
+++ resolved
@@ -386,6 +386,7 @@
                             })
 
                         line = lineiter.next()
+
         except StopIteration:
             pass
 
@@ -408,12 +409,8 @@
                             self.differ(line, nextline)
                 except StopIteration:
                     pass
-<<<<<<< HEAD
-        return files
-=======
 
         return sorted(files, key=sorter)
->>>>>>> 37f34f93
 
     def prepare(self, inline_diff=True):
         """
