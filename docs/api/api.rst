--- conflicted
+++ resolved
@@ -19,15 +19,6 @@
 After this change, a rhodecode view can be accessed without login by adding a 
 GET parameter `?api_key=<api_key>` to url. By default this is only
 enabled on RSS/ATOM feed views.
-<<<<<<< HEAD
-
-
-API ACCESS
-++++++++++
-
-All clients are required to send JSON-RPC spec JSON data::
-=======
->>>>>>> 52942387
 
 
 API ACCESS
@@ -160,14 +151,9 @@
 create_user
 -----------
 
-<<<<<<< HEAD
-Creates new user or updates current one if such user exists. This command can 
-be executed only using api_key belonging to user with admin rights.
-=======
 Creates new user. This command can 
 be executed only using api_key belonging to user with admin rights.
 
->>>>>>> 52942387
 
 INPUT::
 
@@ -325,11 +311,6 @@
             }
     error:  null
 
-<<<<<<< HEAD
-add_user_to_users_group
------------------------
-=======
->>>>>>> 52942387
 
 add_user_to_users_group
 -----------------------
@@ -411,17 +392,6 @@
                 "description" : "<description>",
                 "members" :     [
                                   { "id" :         "<userid>",
-<<<<<<< HEAD
-	                                "username" :   "<username>",
-	                                "firstname":   "<firstname>",
-	                                "lastname" :   "<lastname>",
-	                                "email" :      "<email>",
-	                                "active" :     "<bool>",
-	                                "admin" :      "<bool>",
-	                                "ldap" :       "<ldap_dn>",
-	                                "permission" : "repository.(read|write|admin)"
-	                              },
-=======
                                     "username" :   "<username>",
                                     "firstname":   "<firstname>",
                                     "lastname" :   "<lastname>",
@@ -431,7 +401,6 @@
                                     "ldap" :       "<ldap_dn>",
                                     "permission" : "repository.(read|write|admin)"
                                   },
->>>>>>> 52942387
                                   …
                                   {
                                     "id" :       "<usersgroupid>",
@@ -598,27 +567,11 @@
     method  : "revoke_user_permission"
     args:     {
                 "repo_name" :  "<reponame>",
-<<<<<<< HEAD
-                "user_name" :  "<username>",
-                "perm" :       "(None|repository.(read|write|admin))",
-=======
                 "username" :   "<username>",
->>>>>>> 52942387
-              }
-
-OUTPUT::
-
-<<<<<<< HEAD
-    result: None
-    error:  null
-
-add_users_group_to_repo
------------------------
-
-Add a users group to a repository. This command can be executed only using 
-api_key belonging to user with admin rights. If "perm" is None, group will 
-be removed from the repository.
-=======
+              }
+
+OUTPUT::
+
     result: {
               "msg" : "Revoked perm for user: <suername> in repo: <reponame>"
             }
@@ -632,19 +585,10 @@
 existing one if found. This command can be executed only using 
 api_key belonging to user with admin rights.
 
->>>>>>> 52942387
-
-INPUT::
-
-    api_key : "<api_key>"
-<<<<<<< HEAD
-    method :  "add_users_group_to_repo"
-    args:     {
-                "repo_name" :  "<reponame>",
-                "group_name" :  "<groupname>",
-                "perm" :       "(None|repository.(read|write|admin))",
-              }
-=======
+
+INPUT::
+
+    api_key : "<api_key>"
     method :  "grant_users_group_permission"
     args:     {
                 "repo_name" : "<reponame>",
@@ -680,5 +624,4 @@
     result: {
               "msg" : "Revoked perm for group: <usersgroupname> in repo: <reponame>"
             }
-    error:  null
->>>>>>> 52942387
+    error:  null