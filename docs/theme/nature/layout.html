{% extends "basic/layout.html" %}

{% block sidebarlogo %}
<h3>Support RhodeCode development.</h3>
<div style="text-align:center">
	<form action="https://www.paypal.com/cgi-bin/webscr" method="post">
	<input type="hidden" name="cmd" value="_s-xclick">
	<input type="hidden" name="hosted_button_id" value="8U2LLRPLBKWDU">
	<input style="border:0px !important" type="image" src="https://www.paypal.com/en_US/i/btn/btn_donate_SM.gif"
	border="0" name="submit" alt="PayPal - The safer, easier way to pay online!">
	<img alt="" border="0" src="https://www.paypal.com/en_US/i/scr/pixel.gif" width="1" height="1">
	</form>
<<<<<<< HEAD
	<div style="padding:5px">
    <a href="http://flattr.com/thing/167489/RhodeCode" target="_blank">
    <img src="http://api.flattr.com/button/flattr-badge-large.png" alt="Flattr this" title="Flattr this" border="0" /></a>
    </div>	
=======
    <div style="padding:5px">
     <a href="http://flattr.com/thing/167489/RhodeCode" target="_blank">
     <img src="http://api.flattr.com/button/flattr-badge-large.png" alt="Flattr this" title="Flattr this" border="0" /></a>
   </div>  
>>>>>>> 0a422754
</div>
{% endblock %}}<|MERGE_RESOLUTION|>--- conflicted
+++ resolved
@@ -10,16 +10,9 @@
 	border="0" name="submit" alt="PayPal - The safer, easier way to pay online!">
 	<img alt="" border="0" src="https://www.paypal.com/en_US/i/scr/pixel.gif" width="1" height="1">
 	</form>
-<<<<<<< HEAD
-	<div style="padding:5px">
-    <a href="http://flattr.com/thing/167489/RhodeCode" target="_blank">
-    <img src="http://api.flattr.com/button/flattr-badge-large.png" alt="Flattr this" title="Flattr this" border="0" /></a>
-    </div>	
-=======
     <div style="padding:5px">
      <a href="http://flattr.com/thing/167489/RhodeCode" target="_blank">
      <img src="http://api.flattr.com/button/flattr-badge-large.png" alt="Flattr this" title="Flattr this" border="0" /></a>
    </div>  
->>>>>>> 0a422754
 </div>
 {% endblock %}}