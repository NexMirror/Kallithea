syntax: glob
*.pyc
*.swp
<<<<<<< HEAD
*.egg-info
*.egg
=======
*.sqlite
Paste*.egg
>>>>>>> 52942387

syntax: regexp
^build
^docs/build/
^docs/_build/
^data$
^\.settings$
^\.project$
^\.pydevproject$
^\.coverage$
^rhodecode\.db$
^test\.db$
<<<<<<< HEAD
^repositories\.config$
=======
^RhodeCode\.egg-info$
^rc\.ini$
^fabfile.py
>>>>>>> 52942387
<|MERGE_RESOLUTION|>--- conflicted
+++ resolved
@@ -1,13 +1,9 @@
 syntax: glob
 *.pyc
 *.swp
-<<<<<<< HEAD
+*.sqlite
 *.egg-info
 *.egg
-=======
-*.sqlite
-Paste*.egg
->>>>>>> 52942387
 
 syntax: regexp
 ^build
@@ -20,10 +16,6 @@
 ^\.coverage$
 ^rhodecode\.db$
 ^test\.db$
-<<<<<<< HEAD
-^repositories\.config$
-=======
 ^RhodeCode\.egg-info$
 ^rc\.ini$
-^fabfile.py
->>>>>>> 52942387
+^fabfile.py